### Improvements

<<<<<<< HEAD
  - [sdk/providers] Updated names of "Olds" and "News" to make it clear if they are old/new inputs or state. Also removed the GetPluginInfo overload, version should now be passed into the main Serve method (defaults to the assembly version).
    [#99](https://github.com/pulumi/pulumi-dotnet/pull/99)
    
  - [sdk] Expand service provider test stack to include outputs.
    [#101](https://github.com/pulumi/pulumi-dotnet/pull/101) 
=======
  - [sdk] When an exception is thrown from the constructor of a `Stack` subclass, prevent `TargetInvocationException` from obscuring the error message.
    [#106](https://github.com/pulumi/pulumi-dotnet/pull/106)
>>>>>>> 4662d872

  - [sdk/auto] Added additional fields to `WhoAmIResult` for URL and organizations.
    [#120](https://github.com/pulumi/pulumi-dotnet/pull/120)

  - [sdk/auto] Expose additional Pulumi refresh options to the Automation API.
    [#117](https://github.com/pulumi/pulumi-dotnet/pull/117)

  - [sdk] Updated to the latest pulumi protobuf specification.
    [#135](https://github.com/pulumi/pulumi-dotnet/pull/135)

### Bug Fixes
  - [sdk] Fix JSON serialisation of Input<T> types.
    [#112](https://github.com/pulumi/pulumi-dotnet/pull/112)

  - [sdk] Improve the error message from not implemented provider methods.
    [#125](https://github.com/pulumi/pulumi-dotnet/pull/125)<|MERGE_RESOLUTION|>--- conflicted
+++ resolved
@@ -1,15 +1,7 @@
 ### Improvements
 
-<<<<<<< HEAD
-  - [sdk/providers] Updated names of "Olds" and "News" to make it clear if they are old/new inputs or state. Also removed the GetPluginInfo overload, version should now be passed into the main Serve method (defaults to the assembly version).
-    [#99](https://github.com/pulumi/pulumi-dotnet/pull/99)
-    
-  - [sdk] Expand service provider test stack to include outputs.
-    [#101](https://github.com/pulumi/pulumi-dotnet/pull/101) 
-=======
   - [sdk] When an exception is thrown from the constructor of a `Stack` subclass, prevent `TargetInvocationException` from obscuring the error message.
     [#106](https://github.com/pulumi/pulumi-dotnet/pull/106)
->>>>>>> 4662d872
 
   - [sdk/auto] Added additional fields to `WhoAmIResult` for URL and organizations.
     [#120](https://github.com/pulumi/pulumi-dotnet/pull/120)
@@ -19,6 +11,9 @@
 
   - [sdk] Updated to the latest pulumi protobuf specification.
     [#135](https://github.com/pulumi/pulumi-dotnet/pull/135)
+    
+  - [sdk] Expand service provider test stack to include outputs.
+    [#101](https://github.com/pulumi/pulumi-dotnet/pull/101) 
 
 ### Bug Fixes
   - [sdk] Fix JSON serialisation of Input<T> types.
