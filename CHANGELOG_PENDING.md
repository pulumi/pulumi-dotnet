--- conflicted
+++ resolved
@@ -1,10 +1,9 @@
 ### Improvements
 
 ### Bug Fixes
-<<<<<<< HEAD
 
 - [sdk] Fix MockMonitor reporting DeletedWith wasn't supported.
   [#93](https://github.com/pulumi/pulumi-dotnet/pull/93)
-=======
- - [sdk] Correctly check for alias support in the engine and map fully specified alias urns [#88](https://github.com/pulumi/pulumi-dotnet/pull/88)
->>>>>>> 7e762ed3
+  
+- [sdk] Correctly check for alias support in the engine and map fully specified alias urns
+  [#88](https://github.com/pulumi/pulumi-dotnet/pull/88)