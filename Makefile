--- conflicted
+++ resolved
@@ -26,16 +26,6 @@
 changelog:
 	changie new
 
-<<<<<<< HEAD
-clear_nuget_cache::
-	dotnet nuget locals --clear all
-
-test_integration:: build
-	cd integration_tests && gotestsum -- --parallel 1 --timeout 60m ./...
-
-test_conformance:: clear_nuget_cache build
-	cd pulumi-language-dotnet && gotestsum -- --timeout 60m ./...
-=======
 .PHONY: clean
 clean:
 	cd sdk && dotnet clean
@@ -138,7 +128,6 @@
 
 .PHONY: test_coverage
 test_coverage: test_sdk_coverage test_sdk_automation_coverage
->>>>>>> 33458771
 
 .PHONY: test_sdk_coverage
 test_sdk_coverage:
