--- conflicted
+++ resolved
@@ -2407,7 +2407,44 @@
         }
 
         [Fact]
-<<<<<<< HEAD
+        public async Task TestLifecycleRefresh()
+        {
+            var program = PulumiFn.Create(() => new Dictionary<string, object?>());
+            var stackName = RandomStackName();
+            var projectName = "inline_stack";
+
+            using var stack = await LocalWorkspace.CreateStackAsync(new InlineProgramArgs(projectName, stackName, program)
+            {
+                EnvironmentVariables = new Dictionary<string, string?>
+                {
+                    ["PULUMI_CONFIG_PASSPHRASE"] = "test",
+                }
+            });
+
+            try
+            {
+                var upResultNoRefresh = await stack.UpAsync();
+                Assert.DoesNotContain("refreshing", upResultNoRefresh.StandardOutput);
+
+                // pulumi preview
+                var previewResult = await stack.PreviewAsync(new PreviewOptions { Refresh = true });
+                Assert.Contains("refreshing", previewResult.StandardOutput);
+
+                // pulumi up
+                var upResult = await stack.UpAsync(new UpOptions { Refresh = true });
+                Assert.Contains("refreshing", upResult.StandardOutput);
+
+                // pulumi destroy
+                var destroyResult = await stack.DestroyAsync(new DestroyOptions { Refresh = true });
+                Assert.Contains("refreshing", destroyResult.StandardOutput);
+            }
+            finally
+            {
+                await stack.Workspace.RemoveStackAsync(stackName);
+            }
+        }
+        
+        [Fact]
         public async Task InstallRunsSuccessfully()
         {
             var mockCommand = new PulumiCommandMock(new SemVersion(3, 130, 0), new CommandResult(0, "", ""));
@@ -2443,43 +2480,6 @@
             var workspace = await LocalWorkspace.CreateAsync(new LocalWorkspaceOptions { PulumiCommand = mockCommand });
 
             await Assert.ThrowsAsync<InvalidOperationException>(async () => await workspace.InstallAsync(installOptions));
-=======
-        public async Task TestLifecycleRefresh()
-        {
-            var program = PulumiFn.Create(() => new Dictionary<string, object?>());
-            var stackName = RandomStackName();
-            var projectName = "inline_stack";
-
-            using var stack = await LocalWorkspace.CreateStackAsync(new InlineProgramArgs(projectName, stackName, program)
-            {
-                EnvironmentVariables = new Dictionary<string, string?>
-                {
-                    ["PULUMI_CONFIG_PASSPHRASE"] = "test",
-                }
-            });
-
-            try
-            {
-                var upResultNoRefresh = await stack.UpAsync();
-                Assert.DoesNotContain("refreshing", upResultNoRefresh.StandardOutput);
-
-                // pulumi preview
-                var previewResult = await stack.PreviewAsync(new PreviewOptions { Refresh = true });
-                Assert.Contains("refreshing", previewResult.StandardOutput);
-
-                // pulumi up
-                var upResult = await stack.UpAsync(new UpOptions { Refresh = true });
-                Assert.Contains("refreshing", upResult.StandardOutput);
-
-                // pulumi destroy
-                var destroyResult = await stack.DestroyAsync(new DestroyOptions { Refresh = true });
-                Assert.Contains("refreshing", destroyResult.StandardOutput);
-            }
-            finally
-            {
-                await stack.Workspace.RemoveStackAsync(stackName);
-            }
->>>>>>> 9422819e
         }
     }
 }