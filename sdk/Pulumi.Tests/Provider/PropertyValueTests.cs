namespace Pulumi.Tests.Provider;

using Pulumi.Experimental.Provider;
using Pulumi.Utilities;
using System;
using System.Collections.Generic;
using System.Collections.Immutable;
using System.Linq;
using System.Threading.Tasks;
using Xunit;

public class PropertyValueTests
{
#pragma warning disable CS0618
    PropertyValueSerializer CreateSerializer() => new();
#pragma warning restore CS0618

    PropertyValue Object(params KeyValuePair<string, PropertyValue>[] pairs)
    {
        var builder = ImmutableDictionary.CreateBuilder<string, PropertyValue>();
        foreach (var pair in pairs)
        {
            builder.Add(pair.Key, pair.Value);
        }

        return new PropertyValue(builder.ToImmutable());
    }

    KeyValuePair<string, PropertyValue> Pair(string key, PropertyValue value) => new(key, value);
    PropertyValue Array(params PropertyValue[] values) => new(values.ToImmutableArray());

    class BasicArgs : ResourceArgs
    {
        public int PasswordLength { get; set; }
    }

    [Fact]
    public async Task DeserializingBasicArgsWorks()
    {
        var serializer = CreateSerializer();
        var data = Object(
            Pair("PasswordLength", new PropertyValue(10)));

        var basicArgs = await serializer.Deserialize<BasicArgs>(data);
        Assert.Equal(10, basicArgs.PasswordLength);
    }

    class UsingNullableArgs : ResourceArgs
    {
        public int? Length { get; set; }
    }

    [Fact]
    public async Task DeserializingNullableArgsWorks()
    {
        var serializer = CreateSerializer();
        var emptyData = Object();
        var withoutData = await serializer.Deserialize<UsingNullableArgs>(emptyData);
        Assert.False(withoutData.Length.HasValue, "Nullable value is null");

        var data = Object(Pair("Length", new PropertyValue(10)));
        var withData = await serializer.Deserialize<UsingNullableArgs>(data);
        Assert.True(withData.Length.HasValue, "Nullable field has a value");
        Assert.Equal(10, withData.Length);
    }

    class UsingListArgs : ResourceArgs
    {
        public string[] First { get; set; } = default!;
        public List<string> Second { get; set; } = default!;
        public ImmutableArray<string> Third { get; set; } = default!;
    }

    [Fact]
    public async Task DeserializingListTypesWorks()
    {
        var serializer = CreateSerializer();
        var array = Array(
            new PropertyValue("one"),
            new PropertyValue("two"),
            new PropertyValue("three"));

        var data = Object(
            Pair("First", array),
            Pair("Second", array),
            Pair("Third", array));

        var args = await serializer.Deserialize<UsingListArgs>(data);

        var elements = new string[] { "one", "two", "three" };
        Assert.Equal(elements, args.First);
        Assert.Equal(elements, args.Second.ToArray());
        Assert.Equal(elements, args.Third.ToArray());
    }

    class StringFromNullBecomesEmpty : ResourceArgs
    {
        public string Data { get; set; } = string.Empty;
    }

    [Fact]
    public async Task DeserializingStringFromNullValueWorks()
    {
        var serializer = CreateSerializer();
        var data = Object(Pair("Data", PropertyValue.Null));
        var argsWithNullString = await serializer.Deserialize<StringFromNullBecomesEmpty>(data);
        Assert.True(String.IsNullOrEmpty(argsWithNullString.Data));
    }

    class UsingDictionaryArgs : ResourceArgs
    {
        public Dictionary<string, string> First { get; set; } = default!;
        public ImmutableDictionary<string, string> Second { get; set; } = default!;
    }

    [Fact]
    public async Task DeserializingDictionaryPropertiesWork()
    {
        var serializer = CreateSerializer();
        var simpleDictionary = Object(Pair("Uno", new PropertyValue("One")));
        var data = Object(
            Pair("First", simpleDictionary),
            Pair("Second", simpleDictionary));

        var args = await serializer.Deserialize<UsingDictionaryArgs>(data);

        var expected = new Dictionary<string, string>
        {
            ["Uno"] = "One"
        };

        Assert.Equal(expected, args.First);
        Assert.Equal(expected, args.Second.ToDictionary(x => x.Key, y => y.Value));

        var emptyObject = Object();
        var emptyArgs = await serializer.Deserialize<UsingDictionaryArgs>(emptyObject);
        Assert.Null(emptyArgs.First);
        Assert.Null(emptyArgs.Second);
    }

    class UsingInputArgs : ResourceArgs
    {
        public Input<string> Name { get; set; } = default!;
        public InputList<string> Subnets { get; set; } = default!;
        public InputMap<string> Tags { get; set; } = default!;
    }

    [Fact]
    public async Task DeserializingInputTypesWorks()
    {
        var serializer = CreateSerializer();
        var data = Object(
            Pair("Name", new PropertyValue("test")),
            Pair("Subnets", Array(
                new PropertyValue("one"),
                new PropertyValue("two"),
                new PropertyValue("three"))),
            Pair("Tags", Object(
                Pair("one", new PropertyValue("one")),
                Pair("two", new PropertyValue("two")),
                Pair("three", new PropertyValue("three"))))
        );

        var args = await serializer.Deserialize<UsingInputArgs>(data);

        var name = await args.Name.ToOutput().GetValueAsync("");
        Assert.Equal("test", name);

        var subnets = await args.Subnets.ToOutput().GetValueAsync(ImmutableArray<string>.Empty);
        Assert.Equal(new[] { "one", "two", "three" }, subnets.ToArray());

        var tags = await args.Tags.ToOutput().GetValueAsync(ImmutableDictionary<string, string>.Empty);
        Assert.Equal(new Dictionary<string, string>
        {
            ["one"] = "one",
            ["two"] = "two",
            ["three"] = "three"
        }, tags);
    }

    class RequireIntArgs : ResourceArgs
    {
        public int Property { get; set; }
    }

    [Fact]
    public async Task DeserializingEmptyValuesIntoRequiredPropertyShouldFail()
    {
        try
        {
            var serializer = CreateSerializer();
            var emptyObject = Object();
            await serializer.Deserialize<RequireIntArgs>(emptyObject);
        }
        catch (Exception e)
        {
            var errorMessage =
                "Error while deserializing value of type Int32 from property value of type Null. Expected Number instead at path [$, Property].";
            Assert.Contains(errorMessage, e.Message);
        }
    }

    class OptionalIntInputArgs : ResourceArgs
    {
        public Input<int?> OptionalInteger { get; set; } = default!;
    }

    [Fact]
    public async Task DeserializingOptionalInputWorks()
    {
        var serializer = CreateSerializer();
        var emptyData = Object();
        var args = await serializer.Deserialize<OptionalIntInputArgs>(emptyData);
        var optionalInteger = await args.OptionalInteger.ToOutput().GetValueAsync(0);
        Assert.False(optionalInteger.HasValue);
    }

    enum TestEnum { Allow, Default }
    class EnumArgs : ResourceArgs
    {
        public TestEnum EnumInput { get; set; }
    }

    [Fact]
    public async Task DeserializingEnumWorks()
    {
        var serializer = CreateSerializer();
        var data = Object(Pair("EnumInput", new PropertyValue(1)));
        var args = await serializer.Deserialize<EnumArgs>(data);
        Assert.Equal(TestEnum.Default, args.EnumInput);
    }

    [Fact]
    public async Task DeserializingUnknownInputsWorks()
    {
        var serializer = CreateSerializer();
        var x = Output.Create("");
        var deserialized = await serializer.Deserialize<Input<string>>(PropertyValue.Computed);
        var output = deserialized.ToOutput();
        var known = await OutputUtilities.GetIsKnownAsync(output);
        Assert.False(known);
    }

    [Fact]
    public async Task DeserializingSecretInputsWorks()
    {
        var serializer = CreateSerializer();
        var secretValue = new PropertyValue(new PropertyValue("Hello"));
        var deserialized = await serializer.Deserialize<Input<string>>(secretValue);
        var output = deserialized.ToOutput();
        var data = await output.DataTask;
        Assert.Equal("Hello", data.Value);
        Assert.True(data.IsSecret);
        Assert.True(data.IsKnown);
    }

    [Fact]
    public async Task DeserializingBasicInputsWorks()
    {
        var serializer = CreateSerializer();
<<<<<<< HEAD
        var resources = ImmutableArray.Create(new UrnValue("pulumi:pulumi:Stack"));
=======
        var resources = ImmutableArray.Create(new Urn("pulumi:pulumi:Stack"));
>>>>>>> 86acdc0c
        var output = new PropertyValue(new OutputReference(
            value: new PropertyValue("Hello"),
            dependencies: resources));

        var deserialized = await serializer.Deserialize<Input<string>>(output);
        var deserializedOutput = deserialized.ToOutput();
        var data = await deserializedOutput.DataTask;
        Assert.Equal("Hello", data.Value);
        Assert.False(data.IsSecret);
        Assert.True(data.IsKnown);
        Assert.Single(data.Resources);
        if (data.Resources.First() is DependencyResource dependencyResource)
        {
            var resolvedUrn = await dependencyResource.Urn.GetValueAsync("");
            Assert.Equal("pulumi:pulumi:Stack", resolvedUrn);
        }
        else
        {
            throw new Exception("Expected deserialized resource to be a dependency resource");
        }
    }

    [Fact]
    public async Task DeserializingWrappedOutputSecretWorks()
    {
        var serializer = CreateSerializer();
        // secretOutput = Secret(Output("Hello"))
        var secretOutput = new PropertyValue(
            new PropertyValue(new OutputReference(
                value: new PropertyValue("Hello"),
<<<<<<< HEAD
                dependencies: ImmutableArray<UrnValue>.Empty)));
=======
                dependencies: ImmutableArray<Urn>.Empty)));
>>>>>>> 86acdc0c

        var deserialized = await serializer.Deserialize<Input<string>>(secretOutput);
        var deserializedOutput = deserialized.ToOutput();
        var data = await deserializedOutput.DataTask;
        Assert.Equal("Hello", data.Value);
        Assert.True(data.IsSecret);
        Assert.True(data.IsKnown);
    }

    [Fact]
    public async Task DeserializingWrappedSecretInOutputWorks()
    {
        var serializer = CreateSerializer();
        // secretOutput = Output(Secret("Hello"))
        var secretOutput = new PropertyValue(
            new OutputReference(
                value: new PropertyValue(new PropertyValue("Hello")),
<<<<<<< HEAD
                dependencies: ImmutableArray<UrnValue>.Empty));
=======
                dependencies: ImmutableArray<Urn>.Empty));
>>>>>>> 86acdc0c

        var deserialized = await serializer.Deserialize<Input<string>>(secretOutput);
        var deserializedOutput = deserialized.ToOutput();
        var data = await deserializedOutput.DataTask;
        Assert.Equal("Hello", data.Value);
        Assert.True(data.IsSecret);
        Assert.True(data.IsKnown);
    }

    [Fact]
    public async Task SerializingPrimtivesWorks()
    {
        var serializer = CreateSerializer();
        Assert.Equal(new PropertyValue("Hello"), await serializer.Serialize("Hello"));
        Assert.Equal(new PropertyValue(10), await serializer.Serialize(10));
        Assert.Equal(new PropertyValue(10.5), await serializer.Serialize(10.5));
        Assert.Equal(new PropertyValue(true), await serializer.Serialize(true));
        Assert.Equal(new PropertyValue(false), await serializer.Serialize(false));
        Assert.Equal(PropertyValue.Null, await serializer.Serialize<object?>(null));
    }

    [Fact]
    public async Task SerializingPropertyValueReturnsItself()
    {
        var serializer = CreateSerializer();
        var value = new PropertyValue("Hello");
        Assert.Equal(value, await serializer.Serialize(value));
    }

    [Fact]
    public async Task SerializingCollectionsWorks()
    {
        var serializer = CreateSerializer();

        var expected = Array(
            new PropertyValue("one"),
            new PropertyValue("two"),
            new PropertyValue("three"));

        // array
        Assert.Equal(expected, await serializer.Serialize(new[] { "one", "two", "three" }));

        // list
        Assert.Equal(expected, await serializer.Serialize(new List<string> { "one", "two", "three" }));

        // immutable array
        Assert.Equal(expected, await serializer.Serialize(ImmutableArray.Create("one", "two", "three")));

        IEnumerable<string> Seq()
        {
            yield return "one";
            yield return "two";
            yield return "three";
        }

        // generic sequences
        Assert.Equal(expected, await serializer.Serialize(Seq()));

        // default immutable array serializes to empty array
        // a special case since default(ImmutableArray<T>) is not null but cannot be enumerated directly
        Assert.Equal(Array(), await serializer.Serialize(default(ImmutableArray<string>)));

        // sets
        Assert.Equal(expected, await serializer.Serialize(new HashSet<string> { "one", "two", "three" }));

        // dictionaries
        var expectedDict = Object(
            Pair("one", new PropertyValue("one")),
            Pair("two", new PropertyValue("two")),
            Pair("three", new PropertyValue("three")));

        Assert.Equal(expectedDict, await serializer.Serialize(new Dictionary<string, string>
        {
            ["one"] = "one",
            ["two"] = "two",
            ["three"] = "three"
        }));

        // immutable dictionaries
        Assert.Equal(expectedDict, await serializer.Serialize(ImmutableDictionary.CreateRange(new Dictionary<string, string>
        {
            ["one"] = "one",
            ["two"] = "two",
            ["three"] = "three"
        })));
    }

    [Fact]
    public async Task SerializingEnumWorks()
    {
        var serializer = CreateSerializer();
        Assert.Equal(new PropertyValue(0), await serializer.Serialize(TestEnum.Allow));
        Assert.Equal(new PropertyValue(1), await serializer.Serialize(TestEnum.Default));
    }

    class CustomArgs
    {
        [Input("value_field")]
        public string Value { get; set; } = string.Empty;

        [Output("name_field")]
        public string Name { get; set; } = string.Empty;
    }

    [Fact]
    public async Task SerializingClassWherePropertiesHaveOverriddenNamesWorks()
    {
        var serializer = CreateSerializer();
        var args = new CustomArgs
        {
            Value = "value",
            Name = "name"
        };

        var expected = Object(
            Pair("value_field", new PropertyValue("value")),
            Pair("name_field", new PropertyValue("name")));

        Assert.Equal(expected, await serializer.Serialize(args));
    }

    [Fact]
    public async Task DeserializingClassWherePropertiesHaveOverriddenNamesWorks()
    {
        var serializer = CreateSerializer();
        var data = Object(
            Pair("value_field", new PropertyValue("value")),
            Pair("name_field", new PropertyValue("name")));

        var args = await serializer.Deserialize<CustomArgs>(data);
        Assert.Equal("value", args.Value);
        Assert.Equal("name", args.Name);
    }

    class TypeWithConstructors
    {
        public int First { get; set; }
        public int? Second { get; set; }

        public TypeWithConstructors()
        {
        }

        public TypeWithConstructors(int first)
        {
            First = first * 10;
            Second = first;
        }

        public TypeWithConstructors(int first, int? second)
        {
            First = first;
            Second = second;
        }
    }

    class TypeWithOptionalConstructorParameter
    {
        public int First { get; set; }
        public int? Second { get; set; }

        public TypeWithOptionalConstructorParameter(int first)
        {
            First = first * 5;
            Second = first;
        }
    }

    [Fact]
    public async Task DeserializingClassWithMultipleConstructorsWorks()
    {
        var serializer = CreateSerializer();
        var dataFirstConstructor = Object(
            Pair("first", new PropertyValue(1)));

        // should choose the constructor matching (int first)
        var firstConstructor = await serializer.Deserialize<TypeWithConstructors>(dataFirstConstructor);
        Assert.Equal(10, firstConstructor.First);
        Assert.Equal(1, firstConstructor.Second);

        // should choose the constructor matching (int first, int? second)
        var dataSecondConstructor = Object(
            Pair("first", new PropertyValue(1)),
            Pair("second", new PropertyValue(2)));

        var secondConstructor = await serializer.Deserialize<TypeWithConstructors>(dataSecondConstructor);
        Assert.Equal(1, secondConstructor.First);
        Assert.Equal(2, secondConstructor.Second);

        // should choose the default parameterless constructor
        // then follow deserialization logic by matching property names
        var objectShapeData = Object(
            Pair("First", new PropertyValue(42)),
            Pair("Second", new PropertyValue(420)));

        var objectShape = await serializer.Deserialize<TypeWithConstructors>(objectShapeData);
        Assert.Equal(42, objectShape.First);
        Assert.Equal(420, objectShape.Second);

        var typeWithOptionalParameterCtor = await serializer.Deserialize<TypeWithOptionalConstructorParameter>(
            Object(Pair("first", new PropertyValue(1))));

        Assert.Equal(5, typeWithOptionalParameterCtor.First);
        Assert.Equal(1, typeWithOptionalParameterCtor.Second);
    }
}<|MERGE_RESOLUTION|>--- conflicted
+++ resolved
@@ -258,11 +258,7 @@
     public async Task DeserializingBasicInputsWorks()
     {
         var serializer = CreateSerializer();
-<<<<<<< HEAD
-        var resources = ImmutableArray.Create(new UrnValue("pulumi:pulumi:Stack"));
-=======
         var resources = ImmutableArray.Create(new Urn("pulumi:pulumi:Stack"));
->>>>>>> 86acdc0c
         var output = new PropertyValue(new OutputReference(
             value: new PropertyValue("Hello"),
             dependencies: resources));
@@ -293,11 +289,7 @@
         var secretOutput = new PropertyValue(
             new PropertyValue(new OutputReference(
                 value: new PropertyValue("Hello"),
-<<<<<<< HEAD
-                dependencies: ImmutableArray<UrnValue>.Empty)));
-=======
                 dependencies: ImmutableArray<Urn>.Empty)));
->>>>>>> 86acdc0c
 
         var deserialized = await serializer.Deserialize<Input<string>>(secretOutput);
         var deserializedOutput = deserialized.ToOutput();
@@ -315,11 +307,7 @@
         var secretOutput = new PropertyValue(
             new OutputReference(
                 value: new PropertyValue(new PropertyValue("Hello")),
-<<<<<<< HEAD
-                dependencies: ImmutableArray<UrnValue>.Empty));
-=======
                 dependencies: ImmutableArray<Urn>.Empty));
->>>>>>> 86acdc0c
 
         var deserialized = await serializer.Deserialize<Input<string>>(secretOutput);
         var deserializedOutput = deserialized.ToOutput();
