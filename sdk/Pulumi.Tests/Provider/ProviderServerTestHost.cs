--- conflicted
+++ resolved
@@ -20,21 +20,10 @@
 
     public IHost Host => host ?? throw new InvalidOperationException("Host is not running");
     public GrpcChannel Channel => channel ?? throw new InvalidOperationException("Host is not running");
-
-    public string EngineAddress => enineListener?.LocalEndpoint.ToString() ?? throw new InvalidOperationException("Host is not running");
-    public string MonitoringEndpoint => monitoringListener?.LocalEndpoint.ToString() ?? throw new InvalidOperationException("Host is not running");
     public ILoggerProvider? LoggerProvider { get; set; }
 
     public async Task InitializeAsync()
     {
-<<<<<<< HEAD
-        enineListener = TcpListener.Create(0);
-        enineListener.Start();
-        var args = new string[] { EngineAddress };
-
-        monitoringListener = TcpListener.Create(0);
-        monitoringListener.Start();
-=======
         var tcpListener = System.Net.Sockets.TcpListener.Create(0);
         var localEndpoint = tcpListener.LocalEndpoint.ToString();
         if (localEndpoint == null)
@@ -43,7 +32,6 @@
         }
 
         var args = new[] { localEndpoint };
->>>>>>> 55333ffa
 
         var cts = new System.Threading.CancellationTokenSource();
 
