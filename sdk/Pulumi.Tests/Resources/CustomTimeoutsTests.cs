// Copyright 2016-2024, Pulumi Corporation

using System;
using Xunit;

namespace Pulumi.Tests.Resources
{
    public class CustomTimeoutsTests
    {
        [Fact]
        public void TestDeserialize()
        {
            var rpc = new Pulumirpc.RegisterResourceRequest.Types.CustomTimeouts
            {
                Create = "1m",
                Update = "1h3m12.99ms1us100ns",
                Delete = ""
            };

            var timeouts = CustomTimeouts.Deserialize(rpc);
            Assert.Equal(TimeSpan.FromMinutes(1), timeouts.Create);
<<<<<<< HEAD
            Assert.Equal(TimeSpan.FromHours(1) + TimeSpan.FromMinutes(3) + TimeSpan.FromMilliseconds(12.99) + TimeSpan.FromTicks(10) + TimeSpan.FromTicks(1), timeouts.Update);
=======
            Assert.Equal(TimeSpan.FromHours(1) + TimeSpan.FromMinutes(3) + TimeSpan.FromMilliseconds(12.99) + TimeSpan.FromMilliseconds(1.0 / 1000.0) + TimeSpan.FromMilliseconds(100.0 / 1000_000.0), timeouts.Update);
>>>>>>> 0d700dd8
            Assert.Null(timeouts.Delete);
        }

        [Fact]
        public void TestSerializationRoundtrip()
        {
            var timeouts = new CustomTimeouts()
            {
                Create = TimeSpan.FromHours(1) + TimeSpan.FromMinutes(3) + TimeSpan.FromMilliseconds(12.99) + TimeSpan.FromMilliseconds(1.0 / 1000.0) + TimeSpan.FromMilliseconds(100.0 / 1000_000.0),
                Update = TimeSpan.FromTicks(123456789),
                Delete = TimeSpan.FromHours(1) + TimeSpan.FromMilliseconds(100.0 / 1000_000.0)
            };
            var serialized = timeouts.Serialize();
            var deserialized = CustomTimeouts.Deserialize(serialized);

            Assert.Equal(timeouts.Create, deserialized.Create);
            Assert.Equal(timeouts.Update, deserialized.Update);
            Assert.Equal(timeouts.Delete, deserialized.Delete);
        }
    }
}<|MERGE_RESOLUTION|>--- conflicted
+++ resolved
@@ -19,11 +19,7 @@
 
             var timeouts = CustomTimeouts.Deserialize(rpc);
             Assert.Equal(TimeSpan.FromMinutes(1), timeouts.Create);
-<<<<<<< HEAD
-            Assert.Equal(TimeSpan.FromHours(1) + TimeSpan.FromMinutes(3) + TimeSpan.FromMilliseconds(12.99) + TimeSpan.FromTicks(10) + TimeSpan.FromTicks(1), timeouts.Update);
-=======
             Assert.Equal(TimeSpan.FromHours(1) + TimeSpan.FromMinutes(3) + TimeSpan.FromMilliseconds(12.99) + TimeSpan.FromMilliseconds(1.0 / 1000.0) + TimeSpan.FromMilliseconds(100.0 / 1000_000.0), timeouts.Update);
->>>>>>> 0d700dd8
             Assert.Null(timeouts.Delete);
         }
 
