--- conflicted
+++ resolved
@@ -48,11 +48,7 @@
         /// <summary>
         /// The (optional) resource urn this log is associated with.
         /// </summary>
-<<<<<<< HEAD
-        public readonly UrnValue? Urn;
-=======
         public readonly Urn? Urn;
->>>>>>> 86acdc0c
 
         /// <summary>
         /// The (optional) stream id that a stream of log messages can be associated with. This allows
@@ -71,11 +67,7 @@
         /// </summary>
         public readonly bool Ephemeral;
 
-<<<<<<< HEAD
-        public LogMessage(LogSeverity severity, string message, UrnValue? urn = null, int streamId = 0, bool ephemeral = false)
-=======
         public LogMessage(LogSeverity severity, string message, Urn? urn = null, int streamId = 0, bool ephemeral = false)
->>>>>>> 86acdc0c
         {
             Severity = severity;
             Message = message;
