using Pulumi.Serialization;
using Google.Protobuf.WellKnownTypes;
using System;
using System.Linq;
using System.Collections.Generic;
using System.Collections.Immutable;
using System.Diagnostics.CodeAnalysis;
using Google.Protobuf.Collections;

namespace Pulumi.Experimental.Provider
{
    /// <summary>
    /// Property values will be one of these types.
    /// </summary>
    public enum PropertyValueType
    {
        Null,
        Bool,
        Number,
        String,
        Array,
        Object,
        Asset,
        Archive,
        Secret,
        Resource,
        Computed,
    }

    public readonly struct ResourceReference : IEquatable<ResourceReference>
    {
        public readonly Urn URN;
        public readonly PropertyValue? Id;
        public readonly string PackageVersion;

        public ResourceReference(Urn urn, PropertyValue? id, string version)
        {
            URN = urn;
            Id = id;
            PackageVersion = version;
        }

        public override int GetHashCode()
        {
            return HashCode.Combine(URN, Id, PackageVersion);
        }

        public override bool Equals(object? obj)
        {
            if (obj is ResourceReference reference)
            {
                return Equals(reference);
            }
            return false;
        }

        public bool Equals(ResourceReference other)
        {
            return URN == other.URN && Equals(Id, other.Id) && PackageVersion == other.PackageVersion;
        }

        public static bool operator ==(ResourceReference left, ResourceReference right)
        {
            return left.Equals(right);
        }

        public static bool operator !=(ResourceReference left, ResourceReference right)
        {
            return !(left == right);
        }
    }

    public readonly struct OutputReference : IEquatable<OutputReference>
    {
        public readonly PropertyValue? Value;
        public readonly ImmutableHashSet<Urn> Dependencies;

        public OutputReference(PropertyValue? value, ImmutableHashSet<Urn> dependencies)
        {
            Value = value;
            Dependencies = dependencies;
        }

        public override int GetHashCode()
        {
            return HashCode.Combine(Value, Dependencies);
        }

        public override bool Equals(object? obj)
        {
            if (obj is OutputReference reference)
            {
                return Equals(reference);
            }
            return false;
        }

        public bool Equals(OutputReference other)
        {
            if (!Dependencies.SetEquals(other.Dependencies))
            {
                return false;
            }

            if (Value == null && other.Value == null)
            {
                return true;
            }
            if (Value != null && other.Value != null)
            {
                return Value.Equals(other.Value);
            }
            return false;
        }

        public static bool operator ==(OutputReference left, OutputReference right)
        {
            return left.Equals(right);
        }

        public static bool operator !=(OutputReference left, OutputReference right)
        {
            return !(left == right);
        }

        public override string ToString()
        {
            return $"Output({Value}, {Dependencies})";
        }
    }

    public sealed class PropertyValue : IEquatable<PropertyValue>
    {
        public PropertyValueType Type
        {
            get
            {
                if (BoolValue != null)
                {
                    return PropertyValueType.Bool;
                }
                else if (NumberValue != null)
                {
                    return PropertyValueType.Number;
                }
                else if (StringValue != null)
                {
                    return PropertyValueType.String;
                }
                else if (ArrayValue != null)
                {
                    return PropertyValueType.Array;
                }
                else if (ObjectValue != null)
                {
                    return PropertyValueType.Object;
                }
                else if (AssetValue != null)
                {
                    return PropertyValueType.Asset;
                }
                else if (ArchiveValue != null)
                {
                    return PropertyValueType.Archive;
                }
                else if (SecretValue != null)
                {
                    return PropertyValueType.Secret;
                }
                else if (ResourceValue != null)
                {
                    return PropertyValueType.Resource;
                }
                else if (IsComputed)
                {
                    return PropertyValueType.Computed;
                }
                else
                {
                    return PropertyValueType.Null;
                }
            }
        }

        // Unwraps any outer secret or output values.
        public bool TryUnwrap([NotNullWhen(true)] out PropertyValue? value)
        {
            if (SecretValue != null)
            {
                value = null;
                return SecretValue.TryUnwrap(out value);
            }
            else if (OutputValue.HasValue)
            {
                var inner = OutputValue.Value.Value;
                // Might be null
                if (inner == null)
                {
                    value = null;
                    return false;
                }
                return inner.TryUnwrap(out value);
            }
            value = this;
            return true;
        }

        public bool IsNull
        {
            get
            {
                // Null if all the other properties aren't set
                return
                    BoolValue == null &&
                    NumberValue == null &&
                    StringValue == null &&
                    ArrayValue == null &&
                    ObjectValue == null &&
                    AssetValue == null &&
                    ArchiveValue == null &&
                    SecretValue == null &&
                    ResourceValue == null &&
                    OutputValue == null &&
                    !IsComputed;
            }
        }

        public bool IsComputed => _isComputed;

        private readonly bool? BoolValue;
        private readonly double? NumberValue;
        private readonly string? StringValue;
        private readonly ImmutableArray<PropertyValue>? ArrayValue;
        private readonly ImmutableDictionary<string, PropertyValue>? ObjectValue;
        private readonly Asset? AssetValue;
        private readonly Archive? ArchiveValue;
        private readonly PropertyValue? SecretValue;
        private readonly ResourceReference? ResourceValue;
        private readonly OutputReference? OutputValue;
        private readonly bool _isComputed;

        public bool Equals(PropertyValue? other)
        {
            if (other == null)
            {
                return false;
            }

            if (BoolValue.HasValue && other.BoolValue.HasValue)
            {
                return BoolValue.Value == other.BoolValue.Value;
            }
            else if (NumberValue.HasValue && other.NumberValue.HasValue)
            {
                return NumberValue.Value == other.NumberValue.Value;
            }
            else if (StringValue != null && other.StringValue != null)
            {
                return StringValue == other.StringValue;
            }
            else if (ArrayValue.HasValue && other.ArrayValue.HasValue)
            {
                var self = ArrayValue.Value;
                var them = other.ArrayValue.Value;
                if (self.Length != them.Length)
                {
                    return false;
                }
                for (var i = 0; i < self.Length; ++i)
                {
                    if (!self[i].Equals(them[i]))
                    {
                        return false;
                    }
                }
                return true;
            }
            else if (ObjectValue != null && other.ObjectValue != null)
            {
                var self = ObjectValue;
                var them = other.ObjectValue;
                if (self.Count != them.Count)
                {
                    return false;
                }
                foreach (var kv in self)
                {
                    if (!them.TryGetValue(kv.Key, out var theirs))
                    {
                        return false;
                    }
                    if (!kv.Value.Equals(theirs))
                    {
                        return false;
                    }
                }
                return true;
            }
            else if (AssetValue != null && other.AssetValue != null)
            {
                return AssetValue.Equals(other.AssetValue);
            }
            else if (ArchiveValue != null && other.ArchiveValue != null)
            {
                return ArchiveValue.Equals(other.ArchiveValue);
            }
            else if (SecretValue != null && other.SecretValue != null)
            {
                return SecretValue.Equals(other.SecretValue);
            }
            else if (ResourceValue != null && other.ResourceValue != null)
            {
                return ResourceValue.Equals(other.ResourceValue);
            }
            else if (OutputValue != null && other.OutputValue != null)
            {
                return OutputValue.Equals(other.OutputValue);
            }
            else if (IsComputed && other.IsComputed)
            {
                return true;
            }
            else if (IsNull && other.IsNull)
            {
                return true;
            }

            return false;
        }

        public override bool Equals(object? obj)
        {
            if (obj is PropertyValue pv)
            {
                return Equals(pv);
            }
            return false;
        }

        public override int GetHashCode()
        {
            if (BoolValue != null) return BoolValue.GetHashCode();
            if (NumberValue != null) return NumberValue.GetHashCode();
            if (StringValue != null) return StringValue.GetHashCode();
            if (ArrayValue != null) return ArrayValue.GetHashCode();
            if (ObjectValue != null) return ObjectValue.GetHashCode();
            if (AssetValue != null) return AssetValue.GetHashCode();
            if (ArchiveValue != null) return ArchiveValue.GetHashCode();
            if (SecretValue != null)
            {
                // So that this isn't just the same as the inner non-secret value
                return HashCode.Combine(true, SecretValue);
            }
            if (ResourceValue != null) return ResourceValue.GetHashCode();
            if (OutputValue != null) return OutputValue.GetHashCode();
            if (IsComputed) return SpecialType.IsComputed.GetHashCode();
            return SpecialType.IsNull.GetHashCode();
        }

        public T Match<T>(
            Func<T> nullCase,
            Func<bool, T> boolCase,
            Func<double, T> numberCase,
            Func<string, T> stringCase,
            Func<ImmutableArray<PropertyValue>, T> arrayCase,
            Func<ImmutableDictionary<string, PropertyValue>, T> objectCase,
            Func<Asset, T> assetCase,
            Func<Archive, T> archiveCase,
            Func<PropertyValue, T> secretCase,
            Func<ResourceReference, T> resourceCase,
            Func<OutputReference, T> outputCase,
            Func<T> computedCase)
        {
            if (BoolValue != null) return boolCase(BoolValue.Value);
            if (NumberValue != null) return numberCase(NumberValue.Value);
            if (StringValue != null) return stringCase(StringValue);
            if (ArrayValue != null) return arrayCase(ArrayValue.Value);
            if (ObjectValue != null) return objectCase(ObjectValue);
            if (AssetValue != null) return assetCase(AssetValue);
            if (ArchiveValue != null) return archiveCase(ArchiveValue);
            if (SecretValue != null) return secretCase(SecretValue);
            if (ResourceValue != null) return resourceCase(ResourceValue.Value);
            if (OutputValue != null) return outputCase(OutputValue.Value);
            if (IsComputed) return computedCase();
            return nullCase();
        }

        public bool TryGetBool(out bool value)
        {
            if (BoolValue.HasValue)
            {
                value = BoolValue.Value;
                return true;
            }
            value = default;
            return false;
        }

        public bool TryGetNumber(out double value)
        {
            if (NumberValue.HasValue)
            {
                value = NumberValue.Value;
                return true;
            }
            value = default;
            return false;
        }

        public bool TryGetString([NotNullWhen(true)] out string? value)
        {
            if (StringValue != null)
            {
                value = StringValue;
                return true;
            }
            value = default;
            return false;
        }

        public bool TryGetArray(out ImmutableArray<PropertyValue> value)
        {
            if (ArrayValue.HasValue)
            {
                value = ArrayValue.Value;
                return true;
            }
            value = default;
            return false;
        }

        public bool TryGetObject([NotNullWhen(true)] out ImmutableDictionary<string, PropertyValue>? value)
        {
            if (ObjectValue != null)
            {
                value = ObjectValue;
                return true;
            }
            value = default;
            return false;
        }

        public bool TryGetAsset(out Asset? value)
        {
            if (AssetValue != null)
            {
                value = AssetValue;
                return true;
            }
            value = default;
            return false;
        }

        public bool TryGetArchive(out Archive? value)
        {
            if (ArchiveValue != null)
            {
                value = ArchiveValue;
                return true;
            }
            value = default;
            return false;
        }

        public bool TryGetSecret([NotNullWhen(true)] out PropertyValue? value)
        {
            if (SecretValue != null)
            {
                value = SecretValue;
                return true;
            }
            value = default;
            return false;
        }

        public bool TryGetResource(out ResourceReference value)
        {
            if (ResourceValue != null)
            {
                value = ResourceValue.Value;
                return true;
            }
            value = default;
            return false;
        }

        public bool TryGetOutput(out OutputReference value)
        {
            if (OutputValue != null)
            {
                value = OutputValue.Value;
                return true;
            }
            value = default;
            return false;
        }

        public override string? ToString()
        {
            return Match<string?>(
                () => "null",
                b => b.ToString(),
                n => n.ToString(),
                s => s,
                a => "[" + String.Join(",", a.Select(i => i.ToString())) + "]",
                o => "{" + String.Join(",", o.Select(i => i.Key + ":" + i.Value.ToString())) + "}",
                asset => asset.ToString(),
                archive => archive.ToString(),
                s => "secret(" + s.ToString() + ")",
                r => r.ToString(),
                o => o.ToString(),
                () => "{unknown}"
            );
        }

        private enum SpecialType
        {
            IsNull = 0,
            IsComputed,
        }

        public static PropertyValue Null = new PropertyValue(SpecialType.IsNull);
        public static PropertyValue Computed = new PropertyValue(SpecialType.IsComputed);

        public PropertyValue(bool value)
        {
            BoolValue = value;
        }
        public PropertyValue(double value)
        {
            NumberValue = value;
        }
        public PropertyValue(string value)
        {
            StringValue = value;
        }
        public PropertyValue(ImmutableArray<PropertyValue> value)
        {
            ArrayValue = value;
        }
        public PropertyValue(ImmutableDictionary<string, PropertyValue> value)
        {
            ObjectValue = value;
        }
        public PropertyValue(Asset value)
        {
            AssetValue = value;
        }
        public PropertyValue(Archive value)
        {
            ArchiveValue = value;
        }
        public PropertyValue(PropertyValue value)
        {
            SecretValue = value;
        }
        public PropertyValue(ResourceReference value)
        {
            ResourceValue = value;
        }
        public PropertyValue(OutputReference value)
        {
            OutputValue = value;
        }

        private PropertyValue(SpecialType type)
        {
            if (type == SpecialType.IsComputed)
            {
                _isComputed = true;
            }
        }

        static bool TryGetStringValue(Google.Protobuf.Collections.MapField<string, Value> fields, string key, [System.Diagnostics.CodeAnalysis.NotNullWhen(true)] out string? result)
        {
            if (fields.TryGetValue(key, out var value) && value.KindCase == Value.KindOneofCase.StringValue)
            {
                result = value.StringValue;
                return true;
            }
            result = null;
            return false;
        }

        internal static ImmutableDictionary<string, PropertyValue> Unmarshal(Struct properties, IDictionary<string, ISet<Urn>>? inputDependencies = default)
        {
            var builder = ImmutableDictionary.CreateBuilder<string, PropertyValue>();
            foreach (var item in properties.Fields)
            {
                ISet<Urn>? dependencies = null;
                inputDependencies?.TryGetValue(item.Key, out dependencies);
                builder.Add(item.Key, Unmarshal(item.Value, dependencies));
            }
            return builder.ToImmutable();
        }

        internal static PropertyValue Unmarshal(Value value, ISet<Urn>? inputDependencies)
        {
            switch (value.KindCase)
            {
                case Value.KindOneofCase.NullValue:
                    return PropertyValue.Null;
                case Value.KindOneofCase.BoolValue:
                    return new PropertyValue(value.BoolValue);
                case Value.KindOneofCase.NumberValue:
                    return new PropertyValue(value.NumberValue);
                case Value.KindOneofCase.StringValue:
                    {
                        // This could be the special unknown value
                        if (value.StringValue == Constants.UnknownValue)
                        {
                            return PropertyValue.Computed;
                        }
                        return new PropertyValue(value.StringValue);
                    }
                case Value.KindOneofCase.ListValue:
                    {
                        var listValue = value.ListValue;
                        var builder = ImmutableArray.CreateBuilder<PropertyValue>(listValue.Values.Count);
                        foreach (var item in listValue.Values)
                        {
                            builder.Add(Unmarshal(item, inputDependencies));
                        }
                        return new PropertyValue(builder.ToImmutable());
                    }
                case Value.KindOneofCase.StructValue:
                    {
                        // This could be a plain object, or one of our specials
                        var structValue = value.StructValue;

                        if (TryGetStringValue(structValue.Fields, Constants.SpecialSigKey, out var sig))
                        {
                            switch (sig)
                            {
                                case Constants.SpecialSecretSig:
                                    {
                                        if (!structValue.Fields.TryGetValue(Constants.ValueName, out var secretValue))
                                            throw new InvalidOperationException("Secrets must have a field called 'value'");

                                        return new PropertyValue(Unmarshal(secretValue, inputDependencies));
                                    }
                                case Constants.SpecialAssetSig:
                                    {
                                        if (TryGetStringValue(structValue.Fields, Constants.AssetOrArchivePathName, out var path))
                                            return new PropertyValue(new FileAsset(path));

                                        if (TryGetStringValue(structValue.Fields, Constants.AssetOrArchiveUriName, out var uri))
                                            return new PropertyValue(new RemoteAsset(uri));

                                        if (TryGetStringValue(structValue.Fields, Constants.AssetTextName, out var text))
                                            return new PropertyValue(new StringAsset(text));

                                        throw new InvalidOperationException("Value was marked as Asset, but did not conform to required shape.");
                                    }
                                case Constants.SpecialArchiveSig:
                                    {
                                        if (TryGetStringValue(structValue.Fields, Constants.AssetOrArchivePathName, out var path))
                                            return new PropertyValue(new FileArchive(path));

                                        if (TryGetStringValue(structValue.Fields, Constants.AssetOrArchiveUriName, out var uri))
                                            return new PropertyValue(new RemoteArchive(uri));

                                        if (structValue.Fields.TryGetValue(Constants.ArchiveAssetsName, out var assetsValue))
                                        {
                                            if (assetsValue.KindCase == Value.KindOneofCase.StructValue)
                                            {
                                                var assets = ImmutableDictionary.CreateBuilder<string, AssetOrArchive>();
                                                foreach (var (name, val) in assetsValue.StructValue.Fields)
                                                {
                                                    var innerAssetOrArchive = Unmarshal(val, inputDependencies);
                                                    if (innerAssetOrArchive.AssetValue != null)
                                                    {
                                                        assets[name] = innerAssetOrArchive.AssetValue;
                                                    }
                                                    else if (innerAssetOrArchive.ArchiveValue != null)
                                                    {
                                                        assets[name] = innerAssetOrArchive.ArchiveValue;
                                                    }
                                                    else
                                                    {
                                                        throw new InvalidOperationException("AssetArchive contained an element that wasn't itself an Asset or Archive.");
                                                    }
                                                }

                                                return new PropertyValue(new AssetArchive(assets.ToImmutable()));
                                            }
                                        }

                                        throw new InvalidOperationException("Value was marked as Archive, but did not conform to required shape.");
                                    }
                                case Constants.SpecialResourceSig:
                                    {
                                        if (!TryGetStringValue(structValue.Fields, Constants.UrnPropertyName, out var urn))
                                        {
                                            throw new InvalidOperationException("Value was marked as a Resource, but did not conform to required shape.");
                                        }

                                        if (!TryGetStringValue(structValue.Fields, Constants.ResourceVersionName, out var version))
                                        {
                                            version = "";
                                        }

                                        PropertyValue? idProperty = null;
                                        if (structValue.Fields.TryGetValue(Constants.IdPropertyName, out var id))
                                        {
                                            idProperty = Unmarshal(id, inputDependencies);
                                        }

                                        return new PropertyValue(new ResourceReference(new Urn(urn), idProperty, version));
                                    }
                                case Constants.SpecialOutputValueSig:
                                    {
                                        PropertyValue? element = null;
                                        if (structValue.Fields.TryGetValue(Constants.ValueName, out var knownElement))
                                        {
                                            element = Unmarshal(knownElement, inputDependencies);
                                        }
                                        var secret = false;
                                        if (structValue.Fields.TryGetValue(Constants.SecretName, out var v))
                                        {
                                            if (v.KindCase == Value.KindOneofCase.BoolValue)
                                            {
                                                secret = v.BoolValue;
                                            }
                                            else
                                            {
                                                throw new InvalidOperationException("Value was marked as an Output, but did not conform to required shape.");
                                            }
                                        }

<<<<<<< HEAD
                                        var dependenciesBuilder = ImmutableArray.CreateBuilder<Urn>();
                                        if (inputDependencies != null)
                                        {
                                            dependenciesBuilder.AddRange(inputDependencies);
                                        }
=======
                                        var dependenciesBuilder = ImmutableHashSet.CreateBuilder<Urn>();
>>>>>>> cb3c104d
                                        if (structValue.Fields.TryGetValue(Constants.DependenciesName, out var dependencies))
                                        {
                                            if (dependencies.KindCase == Value.KindOneofCase.ListValue)
                                            {
                                                foreach (var dependency in dependencies.ListValue.Values)
                                                {
                                                    if (dependency.KindCase == Value.KindOneofCase.StringValue)
                                                    {
                                                        dependenciesBuilder.Add(new Urn(dependency.StringValue));
                                                    }
                                                    else
                                                    {
                                                        throw new InvalidOperationException("Value was marked as an Output, but did not conform to required shape.");
                                                    }
                                                }
                                            }
                                            else
                                            {
                                                throw new InvalidOperationException("Value was marked as an Output, but did not conform to required shape.");
                                            }
                                        }

                                        var output = new OutputReference(element, dependenciesBuilder.ToImmutable());

                                        if (secret)
                                        {
                                            return new PropertyValue(new PropertyValue(output));
                                        }
                                        else
                                        {
                                            return new PropertyValue(output);
                                        }
                                    }

                                default:
                                    throw new InvalidOperationException($"Unrecognized special signature: {sig}");
                            }
                        }
                        else
                        {
                            // Just a plain object
                            var builder = ImmutableDictionary.CreateBuilder<string, PropertyValue>();
                            foreach (var item in structValue.Fields)
                            {
                                builder.Add(item.Key, Unmarshal(item.Value, inputDependencies));
                            }
                            return new PropertyValue(builder.ToImmutable());
                        }
                    }

                case Value.KindOneofCase.None:
                default:
                    throw new InvalidOperationException($"Unexpected grpc value: {value}");
            }
        }

        internal static Struct Marshal(IDictionary<string, PropertyValue> properties)
        {
            return Marshal(properties, out _);
        }

        internal static Struct Marshal(IDictionary<string, PropertyValue> properties, out IDictionary<string, ISet<Urn>> dependencies)
        {
            var result = new Struct();
            dependencies = new MapField<string, ISet<Urn>>();
            foreach (var item in properties)
            {
                var valueWithDependencies = Marshal(item.Value);
                result.Fields[item.Key] = valueWithDependencies.Value;
                if (valueWithDependencies.Dependencies != null)
                {
                    dependencies[item.Key] = valueWithDependencies.Dependencies;
                }
            }

            return result;
        }

        private static Value MarshalAsset(Asset asset)
        {
            var result = new Struct();
            result.Fields[Constants.SpecialSigKey] = Value.ForString(Constants.SpecialAssetSig);
            result.Fields[asset.PropName] = Value.ForString((string)asset.Value);
            return Value.ForStruct(result);
        }

        private static Value MarshalArchive(Archive archive)
        {
            var result = new Struct();
            result.Fields[Constants.SpecialSigKey] = Value.ForString(Constants.SpecialAssetSig);

            if (archive.Value is string str)
            {
                result.Fields[archive.PropName] = Value.ForString(str);
            }
            else
            {
                var inner = (ImmutableDictionary<string, AssetOrArchive>)archive.Value;
                var innerStruct = new Struct();
                foreach (var item in inner)
                {
                    innerStruct.Fields[item.Key] = MarshalAssetOrArchive(item.Value);
                }

                result.Fields[archive.PropName] = Value.ForStruct(innerStruct);
            }

            return Value.ForStruct(result);
        }

        private static Value MarshalAssetOrArchive(AssetOrArchive assetOrArchive)
        {
            if (assetOrArchive is Asset asset)
            {
                return MarshalAsset(asset);
            }
            else if (assetOrArchive is Archive archive)
            {
                return MarshalArchive(archive);
            }

            throw new InvalidOperationException("Internal error, AssetOrArchive was neither an Asset or Archive");
        }

        private static ValueWithDependencies MarshalOutput(OutputReference output, bool secret)
        {
            var result = new Struct();
            result.Fields[Constants.SpecialSigKey] = Value.ForString(Constants.SpecialOutputValueSig);
            ISet<Urn>? valueDependencies = null;
            if (output.Value != null)
            {
                (var value, valueDependencies) = Marshal(output.Value);
                result.Fields[Constants.ValueName] = value;
            }

<<<<<<< HEAD
            ISet<Urn> mergedDependencies;
            if (valueDependencies is { Count: > 0 })
            {
                mergedDependencies = output.Dependencies.Concat(valueDependencies).ToHashSet();
            }
            else
            {
                mergedDependencies = output.Dependencies.ToHashSet();
            }

            var dependencies = new Value[mergedDependencies.Count];
=======
            var dependencies = new Value[output.Dependencies.Count];
>>>>>>> cb3c104d
            var i = 0;
            foreach (var dependency in mergedDependencies)
            {
                dependencies[i++] = Value.ForString(dependency);
            }

            result.Fields[Constants.DependenciesName] = Value.ForList(dependencies);
            result.Fields[Constants.SecretName] = Value.ForBool(secret);

            return new ValueWithDependencies
            {
                Value = Value.ForStruct(result),
                Dependencies = mergedDependencies.Count > 0 ? mergedDependencies : null
            };
        }

        internal static ValueWithDependencies Marshal(PropertyValue value)
        {
            return value.Match<ValueWithDependencies>(
                () => Value.ForNull(),
                b => Value.ForBool(b),
                n => Value.ForNumber(n),
                s => Value.ForString(s),
                a =>
                {
                    var result = new Value[a.Length];
                    var dependencyUrns = new HashSet<Urn>();
                    for (int i = 0; i < a.Length; ++i)
                    {
                        var (marshalledValue, dependencies) = Marshal(a[i]);
                        result[i] = marshalledValue;
                        if (dependencies != null)
                        {
                            dependencyUrns.AddRange(dependencies);
                        }
                    }

                    return new ValueWithDependencies(Value.ForList(result),
                        dependencyUrns.Count > 0 ? dependencyUrns : null);
                },
                o =>
                {
                    var result = new Struct();
                    var dependencyUrns = new HashSet<Urn>();
                    foreach (var item in o)
                    {
                        var (marshalledValue, dependencies) = Marshal(item.Value);
                        result.Fields[item.Key] = marshalledValue;
                        if (dependencies != null)
                        {
                            dependencyUrns.AddRange(dependencies);
                        }
                    }

                    return new ValueWithDependencies(Value.ForStruct(result),
                        dependencyUrns.Count > 0 ? dependencyUrns : null);
                },
                asset => MarshalAsset(asset),
                archive => MarshalArchive(archive),
                secret =>
                {
                    // Special case if our secret value is an output
                    if (secret.OutputValue != null)
                    {
                        return MarshalOutput(secret.OutputValue.Value, true);
                    }

                    var result = new Struct();
                    result.Fields[Constants.SpecialSigKey] = Value.ForString(Constants.SpecialSecretSig);
                    var (secretValue, dependencies) = Marshal(secret);
                    result.Fields[Constants.ValueName] = secretValue;
                    return new ValueWithDependencies(Value.ForStruct(result), dependencies);
                },
                resource =>
                {
                    var result = new Struct();
                    result.Fields[Constants.SpecialSigKey] = Value.ForString(Constants.SpecialResourceSig);
                    result.Fields[Constants.UrnPropertyName] = Value.ForString(resource.URN);

                    ISet<Urn>? dependencies = null;
                    if (resource.Id != null)
                    {
                        (var propertyName, dependencies) = Marshal(resource.Id);
                        result.Fields[Constants.IdPropertyName] = propertyName;
                    }

                    if (resource.PackageVersion != "")
                    {
                        result.Fields[Constants.ResourceVersionName] = Value.ForString(resource.PackageVersion);
                    }

                    return new ValueWithDependencies(Value.ForStruct(result), dependencies);
                },
                output => MarshalOutput(output, false),
                () => Value.ForString(Constants.UnknownValue)
            );
        }

        internal readonly struct ValueWithDependencies
        {
            public Value Value { get; init; }
            public ISet<Urn>? Dependencies { get; init; }

            public ValueWithDependencies(Value value, ISet<Urn>? dependencies)
            {
                Value = value;
                Dependencies = dependencies;
            }

            public static implicit operator ValueWithDependencies(Value value)
            {
                return new ValueWithDependencies()
                {
                    Value = value
                };
            }

            public void Deconstruct(out Value value, out ISet<Urn>? dependencies)
            {
                value = Value;
                dependencies = Dependencies;
            }
        }
    }
}<|MERGE_RESOLUTION|>--- conflicted
+++ resolved
@@ -5,7 +5,6 @@
 using System.Collections.Generic;
 using System.Collections.Immutable;
 using System.Diagnostics.CodeAnalysis;
-using Google.Protobuf.Collections;
 
 namespace Pulumi.Experimental.Provider
 {
@@ -582,19 +581,17 @@
             return false;
         }
 
-        internal static ImmutableDictionary<string, PropertyValue> Unmarshal(Struct properties, IDictionary<string, ISet<Urn>>? inputDependencies = default)
+        internal static ImmutableDictionary<string, PropertyValue> Unmarshal(Struct properties)
         {
             var builder = ImmutableDictionary.CreateBuilder<string, PropertyValue>();
             foreach (var item in properties.Fields)
             {
-                ISet<Urn>? dependencies = null;
-                inputDependencies?.TryGetValue(item.Key, out dependencies);
-                builder.Add(item.Key, Unmarshal(item.Value, dependencies));
+                builder.Add(item.Key, Unmarshal(item.Value));
             }
             return builder.ToImmutable();
         }
 
-        internal static PropertyValue Unmarshal(Value value, ISet<Urn>? inputDependencies)
+        internal static PropertyValue Unmarshal(Value value)
         {
             switch (value.KindCase)
             {
@@ -619,7 +616,7 @@
                         var builder = ImmutableArray.CreateBuilder<PropertyValue>(listValue.Values.Count);
                         foreach (var item in listValue.Values)
                         {
-                            builder.Add(Unmarshal(item, inputDependencies));
+                            builder.Add(Unmarshal(item));
                         }
                         return new PropertyValue(builder.ToImmutable());
                     }
@@ -637,7 +634,7 @@
                                         if (!structValue.Fields.TryGetValue(Constants.ValueName, out var secretValue))
                                             throw new InvalidOperationException("Secrets must have a field called 'value'");
 
-                                        return new PropertyValue(Unmarshal(secretValue, inputDependencies));
+                                        return new PropertyValue(Unmarshal(secretValue));
                                     }
                                 case Constants.SpecialAssetSig:
                                     {
@@ -667,7 +664,7 @@
                                                 var assets = ImmutableDictionary.CreateBuilder<string, AssetOrArchive>();
                                                 foreach (var (name, val) in assetsValue.StructValue.Fields)
                                                 {
-                                                    var innerAssetOrArchive = Unmarshal(val, inputDependencies);
+                                                    var innerAssetOrArchive = Unmarshal(val);
                                                     if (innerAssetOrArchive.AssetValue != null)
                                                     {
                                                         assets[name] = innerAssetOrArchive.AssetValue;
@@ -703,7 +700,7 @@
                                         PropertyValue? idProperty = null;
                                         if (structValue.Fields.TryGetValue(Constants.IdPropertyName, out var id))
                                         {
-                                            idProperty = Unmarshal(id, inputDependencies);
+                                            idProperty = Unmarshal(id);
                                         }
 
                                         return new PropertyValue(new ResourceReference(new Urn(urn), idProperty, version));
@@ -713,7 +710,7 @@
                                         PropertyValue? element = null;
                                         if (structValue.Fields.TryGetValue(Constants.ValueName, out var knownElement))
                                         {
-                                            element = Unmarshal(knownElement, inputDependencies);
+                                            element = Unmarshal(knownElement);
                                         }
                                         var secret = false;
                                         if (structValue.Fields.TryGetValue(Constants.SecretName, out var v))
@@ -728,15 +725,7 @@
                                             }
                                         }
 
-<<<<<<< HEAD
-                                        var dependenciesBuilder = ImmutableArray.CreateBuilder<Urn>();
-                                        if (inputDependencies != null)
-                                        {
-                                            dependenciesBuilder.AddRange(inputDependencies);
-                                        }
-=======
                                         var dependenciesBuilder = ImmutableHashSet.CreateBuilder<Urn>();
->>>>>>> cb3c104d
                                         if (structValue.Fields.TryGetValue(Constants.DependenciesName, out var dependencies))
                                         {
                                             if (dependencies.KindCase == Value.KindOneofCase.ListValue)
@@ -781,7 +770,7 @@
                             var builder = ImmutableDictionary.CreateBuilder<string, PropertyValue>();
                             foreach (var item in structValue.Fields)
                             {
-                                builder.Add(item.Key, Unmarshal(item.Value, inputDependencies));
+                                builder.Add(item.Key, Unmarshal(item.Value));
                             }
                             return new PropertyValue(builder.ToImmutable());
                         }
@@ -795,23 +784,11 @@
 
         internal static Struct Marshal(IDictionary<string, PropertyValue> properties)
         {
-            return Marshal(properties, out _);
-        }
-
-        internal static Struct Marshal(IDictionary<string, PropertyValue> properties, out IDictionary<string, ISet<Urn>> dependencies)
-        {
             var result = new Struct();
-            dependencies = new MapField<string, ISet<Urn>>();
             foreach (var item in properties)
             {
-                var valueWithDependencies = Marshal(item.Value);
-                result.Fields[item.Key] = valueWithDependencies.Value;
-                if (valueWithDependencies.Dependencies != null)
-                {
-                    dependencies[item.Key] = valueWithDependencies.Dependencies;
-                }
-            }
-
+                result.Fields[item.Key] = Marshal(item.Value);
+            }
             return result;
         }
 
@@ -840,10 +817,8 @@
                 {
                     innerStruct.Fields[item.Key] = MarshalAssetOrArchive(item.Value);
                 }
-
                 result.Fields[archive.PropName] = Value.ForStruct(innerStruct);
             }
-
             return Value.ForStruct(result);
         }
 
@@ -857,55 +832,33 @@
             {
                 return MarshalArchive(archive);
             }
-
             throw new InvalidOperationException("Internal error, AssetOrArchive was neither an Asset or Archive");
         }
 
-        private static ValueWithDependencies MarshalOutput(OutputReference output, bool secret)
+        private static Value MarshalOutput(OutputReference output, bool secret)
         {
             var result = new Struct();
             result.Fields[Constants.SpecialSigKey] = Value.ForString(Constants.SpecialOutputValueSig);
-            ISet<Urn>? valueDependencies = null;
             if (output.Value != null)
             {
-                (var value, valueDependencies) = Marshal(output.Value);
-                result.Fields[Constants.ValueName] = value;
-            }
-
-<<<<<<< HEAD
-            ISet<Urn> mergedDependencies;
-            if (valueDependencies is { Count: > 0 })
-            {
-                mergedDependencies = output.Dependencies.Concat(valueDependencies).ToHashSet();
-            }
-            else
-            {
-                mergedDependencies = output.Dependencies.ToHashSet();
-            }
-
-            var dependencies = new Value[mergedDependencies.Count];
-=======
+                result.Fields[Constants.ValueName] = Marshal(output.Value);
+            }
+
             var dependencies = new Value[output.Dependencies.Count];
->>>>>>> cb3c104d
             var i = 0;
-            foreach (var dependency in mergedDependencies)
+            foreach (var dependency in output.Dependencies)
             {
                 dependencies[i++] = Value.ForString(dependency);
             }
-
             result.Fields[Constants.DependenciesName] = Value.ForList(dependencies);
             result.Fields[Constants.SecretName] = Value.ForBool(secret);
 
-            return new ValueWithDependencies
-            {
-                Value = Value.ForStruct(result),
-                Dependencies = mergedDependencies.Count > 0 ? mergedDependencies : null
-            };
-        }
-
-        internal static ValueWithDependencies Marshal(PropertyValue value)
-        {
-            return value.Match<ValueWithDependencies>(
+            return Value.ForStruct(result);
+        }
+
+        internal static Value Marshal(PropertyValue value)
+        {
+            return value.Match<Value>(
                 () => Value.ForNull(),
                 b => Value.ForBool(b),
                 n => Value.ForNumber(n),
@@ -913,36 +866,20 @@
                 a =>
                 {
                     var result = new Value[a.Length];
-                    var dependencyUrns = new HashSet<Urn>();
                     for (int i = 0; i < a.Length; ++i)
                     {
-                        var (marshalledValue, dependencies) = Marshal(a[i]);
-                        result[i] = marshalledValue;
-                        if (dependencies != null)
-                        {
-                            dependencyUrns.AddRange(dependencies);
-                        }
-                    }
-
-                    return new ValueWithDependencies(Value.ForList(result),
-                        dependencyUrns.Count > 0 ? dependencyUrns : null);
+                        result[i] = Marshal(a[i]);
+                    }
+                    return Value.ForList(result);
                 },
                 o =>
                 {
                     var result = new Struct();
-                    var dependencyUrns = new HashSet<Urn>();
                     foreach (var item in o)
                     {
-                        var (marshalledValue, dependencies) = Marshal(item.Value);
-                        result.Fields[item.Key] = marshalledValue;
-                        if (dependencies != null)
-                        {
-                            dependencyUrns.AddRange(dependencies);
-                        }
-                    }
-
-                    return new ValueWithDependencies(Value.ForStruct(result),
-                        dependencyUrns.Count > 0 ? dependencyUrns : null);
+                        result.Fields[item.Key] = Marshal(item.Value);
+                    }
+                    return Value.ForStruct(result);
                 },
                 asset => MarshalAsset(asset),
                 archive => MarshalArchive(archive),
@@ -953,62 +890,29 @@
                     {
                         return MarshalOutput(secret.OutputValue.Value, true);
                     }
-
                     var result = new Struct();
                     result.Fields[Constants.SpecialSigKey] = Value.ForString(Constants.SpecialSecretSig);
-                    var (secretValue, dependencies) = Marshal(secret);
-                    result.Fields[Constants.ValueName] = secretValue;
-                    return new ValueWithDependencies(Value.ForStruct(result), dependencies);
+                    result.Fields[Constants.ValueName] = Marshal(secret);
+                    return Value.ForStruct(result);
                 },
                 resource =>
                 {
                     var result = new Struct();
                     result.Fields[Constants.SpecialSigKey] = Value.ForString(Constants.SpecialResourceSig);
                     result.Fields[Constants.UrnPropertyName] = Value.ForString(resource.URN);
-
-                    ISet<Urn>? dependencies = null;
                     if (resource.Id != null)
                     {
-                        (var propertyName, dependencies) = Marshal(resource.Id);
-                        result.Fields[Constants.IdPropertyName] = propertyName;
-                    }
-
+                        result.Fields[Constants.IdPropertyName] = Marshal(resource.Id);
+                    }
                     if (resource.PackageVersion != "")
                     {
                         result.Fields[Constants.ResourceVersionName] = Value.ForString(resource.PackageVersion);
                     }
-
-                    return new ValueWithDependencies(Value.ForStruct(result), dependencies);
+                    return Value.ForStruct(result);
                 },
                 output => MarshalOutput(output, false),
                 () => Value.ForString(Constants.UnknownValue)
             );
         }
-
-        internal readonly struct ValueWithDependencies
-        {
-            public Value Value { get; init; }
-            public ISet<Urn>? Dependencies { get; init; }
-
-            public ValueWithDependencies(Value value, ISet<Urn>? dependencies)
-            {
-                Value = value;
-                Dependencies = dependencies;
-            }
-
-            public static implicit operator ValueWithDependencies(Value value)
-            {
-                return new ValueWithDependencies()
-                {
-                    Value = value
-                };
-            }
-
-            public void Deconstruct(out Value value, out ISet<Urn>? dependencies)
-            {
-                value = Value;
-                dependencies = Dependencies;
-            }
-        }
     }
 }