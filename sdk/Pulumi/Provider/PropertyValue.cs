using Pulumi.Serialization;
using Google.Protobuf.WellKnownTypes;
using System;
using System.Linq;
using System.Collections.Generic;
using System.Collections.Immutable;
using System.Diagnostics.CodeAnalysis;
using Google.Protobuf.Collections;

namespace Pulumi.Experimental.Provider
{
    /// <summary>
    /// Property values will be one of these types.
    /// </summary>
    public enum PropertyValueType
    {
        Null,
        Bool,
        Number,
        String,
        Array,
        Object,
        Asset,
        Archive,
        Secret,
        Resource,
        Computed,
    }

    public readonly struct ResourceReference : IEquatable<ResourceReference>
    {
<<<<<<< HEAD
        public readonly UrnValue URN;
        public readonly PropertyValue Id;
        public readonly string PackageVersion;

        public ResourceReference(UrnValue urn, PropertyValue id, string version)
=======
        public readonly Urn URN;
        public readonly PropertyValue Id;
        public readonly string PackageVersion;

        public ResourceReference(Urn urn, PropertyValue id, string version)
>>>>>>> 86acdc0c
        {
            URN = urn;
            Id = id;
            PackageVersion = version;
        }

        public override int GetHashCode()
        {
            return HashCode.Combine(URN, Id, PackageVersion);
        }

        public override bool Equals(object? obj)
        {
            if (obj is ResourceReference reference)
            {
                return Equals(reference);
            }
            return false;
        }

        public bool Equals(ResourceReference other)
        {
            return URN == other.URN && Id.Equals(other.Id) && PackageVersion == other.PackageVersion;
        }

        public static bool operator ==(ResourceReference left, ResourceReference right)
        {
            return left.Equals(right);
        }

        public static bool operator !=(ResourceReference left, ResourceReference right)
        {
            return !(left == right);
        }
    }

    public readonly struct OutputReference : IEquatable<OutputReference>
    {
        public readonly PropertyValue? Value;
<<<<<<< HEAD
        public readonly ImmutableArray<UrnValue> Dependencies;

        public OutputReference(PropertyValue? value, ImmutableArray<UrnValue> dependencies)
=======
        public readonly ImmutableArray<Urn> Dependencies;

        public OutputReference(PropertyValue? value, ImmutableArray<Urn> dependencies)
>>>>>>> 86acdc0c
        {
            Value = value;
            Dependencies = dependencies;
        }

        public override int GetHashCode()
        {
            return HashCode.Combine(Value, Dependencies);
        }

        public override bool Equals(object? obj)
        {
            if (obj is OutputReference reference)
            {
                return Equals(reference);
            }
            return false;
        }

        public bool Equals(OutputReference other)
        {
            if (!Dependencies.Equals(other.Dependencies))
            {
                return false;
            }

            if (Value == null && other.Value == null)
            {
                return true;
            }
            if (Value != null && other.Value != null)
            {
                return Value.Equals(other.Value);
            }
            return false;
        }

        public static bool operator ==(OutputReference left, OutputReference right)
        {
            return left.Equals(right);
        }

        public static bool operator !=(OutputReference left, OutputReference right)
        {
            return !(left == right);
        }
    }

    public sealed class PropertyValue : IEquatable<PropertyValue>
    {
        public PropertyValueType Type
        {
            get
            {
                if (BoolValue != null)
                {
                    return PropertyValueType.Bool;
                }
                else if (NumberValue != null)
                {
                    return PropertyValueType.Number;
                }
                else if (StringValue != null)
                {
                    return PropertyValueType.String;
                }
                else if (ArrayValue != null)
                {
                    return PropertyValueType.Array;
                }
                else if (ObjectValue != null)
                {
                    return PropertyValueType.Object;
                }
                else if (AssetValue != null)
                {
                    return PropertyValueType.Asset;
                }
                else if (ArchiveValue != null)
                {
                    return PropertyValueType.Archive;
                }
                else if (SecretValue != null)
                {
                    return PropertyValueType.Secret;
                }
                else if (ResourceValue != null)
                {
                    return PropertyValueType.Resource;
                }
                else if (IsComputed)
                {
                    return PropertyValueType.Computed;
                }
                else
                {
                    return PropertyValueType.Null;
                }
            }
        }

        // Unwraps any outer secret or output values.
        public bool TryUnwrap([NotNullWhen(true)] out PropertyValue? value)
        {
            if (SecretValue != null)
            {
                value = null;
                return SecretValue.TryUnwrap(out value);
            }
            else if (OutputValue.HasValue)
            {
                var inner = OutputValue.Value.Value;
                // Might be null
                if (inner == null)
                {
                    value = null;
                    return false;
                }
                return inner.TryUnwrap(out value);
            }
            value = this;
            return true;
        }

        public bool IsNull
        {
            get
            {
                // Null if all the other properties aren't set
                return
                    BoolValue == null &&
                    NumberValue == null &&
                    StringValue == null &&
                    ArrayValue == null &&
                    ObjectValue == null &&
                    AssetValue == null &&
                    ArchiveValue == null &&
                    SecretValue == null &&
                    ResourceValue == null &&
                    OutputValue == null &&
                    !IsComputed;
            }
        }

        public bool IsComputed => _isComputed;

        private readonly bool? BoolValue;
        private readonly double? NumberValue;
        private readonly string? StringValue;
        private readonly ImmutableArray<PropertyValue>? ArrayValue;
        private readonly ImmutableDictionary<string, PropertyValue>? ObjectValue;
        private readonly Asset? AssetValue;
        private readonly Archive? ArchiveValue;
        private readonly PropertyValue? SecretValue;
        private readonly ResourceReference? ResourceValue;
        private readonly OutputReference? OutputValue;
        private readonly bool _isComputed;

        public bool Equals(PropertyValue? other)
        {
            if (other == null)
            {
                return false;
            }

            if (BoolValue.HasValue && other.BoolValue.HasValue)
            {
                return BoolValue.Value == other.BoolValue.Value;
            }
            else if (NumberValue.HasValue && other.NumberValue.HasValue)
            {
                return NumberValue.Value == other.NumberValue.Value;
            }
            else if (StringValue != null && other.StringValue != null)
            {
                return StringValue == other.StringValue;
            }
            else if (ArrayValue.HasValue && other.ArrayValue.HasValue)
            {
                var self = ArrayValue.Value;
                var them = other.ArrayValue.Value;
                if (self.Length != them.Length)
                {
                    return false;
                }
                for (var i = 0; i < self.Length; ++i)
                {
                    if (!self[i].Equals(them[i]))
                    {
                        return false;
                    }
                }
                return true;
            }
            else if (ObjectValue != null && other.ObjectValue != null)
            {
                var self = ObjectValue;
                var them = other.ObjectValue;
                if (self.Count != them.Count)
                {
                    return false;
                }
                foreach (var kv in self)
                {
                    if (!them.TryGetValue(kv.Key, out var theirs))
                    {
                        return false;
                    }
                    if (!kv.Value.Equals(theirs))
                    {
                        return false;
                    }
                }
                return true;
            }
            else if (AssetValue != null && other.AssetValue != null)
            {
                return AssetValue.Equals(other.AssetValue);
            }
            else if (ArchiveValue != null && other.ArchiveValue != null)
            {
                return ArchiveValue.Equals(other.ArchiveValue);
            }
            else if (SecretValue != null && other.SecretValue != null)
            {
                return SecretValue.Equals(other.SecretValue);
            }
            else if (ResourceValue != null && other.ResourceValue != null)
            {
                return ResourceValue.Equals(other.ResourceValue);
            }
            else if (OutputValue != null && other.OutputValue != null)
            {
                return OutputValue.Equals(other.OutputValue);
            }
            else if (IsComputed && other.IsComputed)
            {
                return true;
            }
            else if (IsNull && other.IsNull)
            {
                return true;
            }

            return false;
        }

        public override bool Equals(object? obj)
        {
            if (obj is PropertyValue pv)
            {
                return Equals(pv);
            }
            return false;
        }

        public override int GetHashCode()
        {
            if (BoolValue != null) return BoolValue.GetHashCode();
            if (NumberValue != null) return NumberValue.GetHashCode();
            if (StringValue != null) return StringValue.GetHashCode();
            if (ArrayValue != null) return ArrayValue.GetHashCode();
            if (ObjectValue != null) return ObjectValue.GetHashCode();
            if (AssetValue != null) return AssetValue.GetHashCode();
            if (ArchiveValue != null) return ArchiveValue.GetHashCode();
            if (SecretValue != null)
            {
                // So that this isn't just the same as the inner non-secret value
                return HashCode.Combine(true, SecretValue);
            }
            if (ResourceValue != null) return ResourceValue.GetHashCode();
            if (OutputValue != null) return OutputValue.GetHashCode();
            if (IsComputed) return SpecialType.IsComputed.GetHashCode();
            return SpecialType.IsNull.GetHashCode();
        }

        public T Match<T>(
            Func<T> nullCase,
            Func<bool, T> boolCase,
            Func<double, T> numberCase,
            Func<string, T> stringCase,
            Func<ImmutableArray<PropertyValue>, T> arrayCase,
            Func<ImmutableDictionary<string, PropertyValue>, T> objectCase,
            Func<Asset, T> assetCase,
            Func<Archive, T> archiveCase,
            Func<PropertyValue, T> secretCase,
            Func<ResourceReference, T> resourceCase,
            Func<OutputReference, T> outputCase,
            Func<T> computedCase)
        {
            if (BoolValue != null) return boolCase(BoolValue.Value);
            if (NumberValue != null) return numberCase(NumberValue.Value);
            if (StringValue != null) return stringCase(StringValue);
            if (ArrayValue != null) return arrayCase(ArrayValue.Value);
            if (ObjectValue != null) return objectCase(ObjectValue);
            if (AssetValue != null) return assetCase(AssetValue);
            if (ArchiveValue != null) return archiveCase(ArchiveValue);
            if (SecretValue != null) return secretCase(SecretValue);
            if (ResourceValue != null) return resourceCase(ResourceValue.Value);
            if (OutputValue != null) return outputCase(OutputValue.Value);
            if (IsComputed) return computedCase();
            return nullCase();
        }

        public bool TryGetBool(out bool value)
        {
            if (BoolValue.HasValue)
            {
                value = BoolValue.Value;
                return true;
            }
            value = default;
            return false;
        }

        public bool TryGetNumber(out double value)
        {
            if (NumberValue.HasValue)
            {
                value = NumberValue.Value;
                return true;
            }
            value = default;
            return false;
        }

        public bool TryGetString([NotNullWhen(true)] out string? value)
        {
            if (StringValue != null)
            {
                value = StringValue;
                return true;
            }
            value = default;
            return false;
        }

        public bool TryGetArray(out ImmutableArray<PropertyValue> value)
        {
            if (ArrayValue.HasValue)
            {
                value = ArrayValue.Value;
                return true;
            }
            value = default;
            return false;
        }

        public bool TryGetObject([NotNullWhen(true)] out ImmutableDictionary<string, PropertyValue>? value)
        {
            if (ObjectValue != null)
            {
                value = ObjectValue;
                return true;
            }
            value = default;
            return false;
        }

        public bool TryGetAsset(out Asset? value)
        {
            if (AssetValue != null)
            {
                value = AssetValue;
                return true;
            }
            value = default;
            return false;
        }

        public bool TryGetArchive(out Archive? value)
        {
            if (ArchiveValue != null)
            {
                value = ArchiveValue;
                return true;
            }
            value = default;
            return false;
        }

        public bool TryGetSecret([NotNullWhen(true)] out PropertyValue? value)
        {
            if (SecretValue != null)
            {
                value = SecretValue;
                return true;
            }
            value = default;
            return false;
        }

        public bool TryGetResource(out ResourceReference value)
        {
            if (ResourceValue != null)
            {
                value = ResourceValue.Value;
                return true;
            }
            value = default;
            return false;
        }

        public bool TryGetOutput(out OutputReference value)
        {
            if (OutputValue != null)
            {
                value = OutputValue.Value;
                return true;
            }
            value = default;
            return false;
        }

        public override string? ToString()
        {
            return Match<string?>(
                () => "null",
                b => b.ToString(),
                n => n.ToString(),
                s => s,
                a => "[" + String.Join(",", a.Select(i => i.ToString())) + "]",
                o => "{" + String.Join(",", o.Select(i => i.Key + ":" + i.Value.ToString())) + "}",
                asset => asset.ToString(),
                archive => archive.ToString(),
                s => "secret(" + s.ToString() + ")",
                r => r.ToString(),
                o => o.ToString(),
                () => "{unknown}"
            );
        }

        private enum SpecialType
        {
            IsNull = 0,
            IsComputed,
        }

        public static PropertyValue Null = new PropertyValue(SpecialType.IsNull);
        public static PropertyValue Computed = new PropertyValue(SpecialType.IsComputed);

        public PropertyValue(bool value)
        {
            BoolValue = value;
        }
        public PropertyValue(double value)
        {
            NumberValue = value;
        }
        public PropertyValue(string value)
        {
            StringValue = value;
        }
        public PropertyValue(ImmutableArray<PropertyValue> value)
        {
            ArrayValue = value;
        }
        public PropertyValue(ImmutableDictionary<string, PropertyValue> value)
        {
            ObjectValue = value;
        }
        public PropertyValue(Asset value)
        {
            AssetValue = value;
        }
        public PropertyValue(Archive value)
        {
            ArchiveValue = value;
        }
        public PropertyValue(PropertyValue value)
        {
            SecretValue = value;
        }
        public PropertyValue(ResourceReference value)
        {
            ResourceValue = value;
        }
        public PropertyValue(OutputReference value)
        {
            OutputValue = value;
        }

        private PropertyValue(SpecialType type)
        {
            if (type == SpecialType.IsComputed)
            {
                _isComputed = true;
            }
        }

        static bool TryGetStringValue(Google.Protobuf.Collections.MapField<string, Value> fields, string key, [System.Diagnostics.CodeAnalysis.NotNullWhen(true)] out string? result)
        {
            if (fields.TryGetValue(key, out var value) && value.KindCase == Value.KindOneofCase.StringValue)
            {
                result = value.StringValue;
                return true;
            }
            result = null;
            return false;
        }

        internal static ImmutableDictionary<string, PropertyValue> Unmarshal(Struct properties, IDictionary<string, ISet<UrnValue>>? inputDependencies = default)
        {
            var builder = ImmutableDictionary.CreateBuilder<string, PropertyValue>();
            foreach (var item in properties.Fields)
            {
                ISet<UrnValue>? dependencies = null;
                inputDependencies?.TryGetValue(item.Key, out dependencies);
                builder.Add(item.Key, Unmarshal(item.Value, dependencies));
            }
            return builder.ToImmutable();
        }

        internal static PropertyValue Unmarshal(Value value, ISet<UrnValue>? inputDependencies)
        {
            switch (value.KindCase)
            {
                case Value.KindOneofCase.NullValue:
                    return PropertyValue.Null;
                case Value.KindOneofCase.BoolValue:
                    return new PropertyValue(value.BoolValue);
                case Value.KindOneofCase.NumberValue:
                    return new PropertyValue(value.NumberValue);
                case Value.KindOneofCase.StringValue:
                    {
                        // This could be the special unknown value
                        if (value.StringValue == Constants.UnknownValue)
                        {
                            return PropertyValue.Computed;
                        }
                        return new PropertyValue(value.StringValue);
                    }
                case Value.KindOneofCase.ListValue:
                    {
                        var listValue = value.ListValue;
                        var builder = ImmutableArray.CreateBuilder<PropertyValue>(listValue.Values.Count);
                        foreach (var item in listValue.Values)
                        {
                            builder.Add(Unmarshal(item, inputDependencies));
                        }
                        return new PropertyValue(builder.ToImmutable());
                    }
                case Value.KindOneofCase.StructValue:
                    {
                        // This could be a plain object, or one of our specials
                        var structValue = value.StructValue;

                        if (TryGetStringValue(structValue.Fields, Constants.SpecialSigKey, out var sig))
                        {
                            switch (sig)
                            {
                                case Constants.SpecialSecretSig:
                                    {
                                        if (!structValue.Fields.TryGetValue(Constants.ValueName, out var secretValue))
                                            throw new InvalidOperationException("Secrets must have a field called 'value'");

                                        return new PropertyValue(Unmarshal(secretValue, inputDependencies));
                                    }
                                case Constants.SpecialAssetSig:
                                    {
                                        if (TryGetStringValue(structValue.Fields, Constants.AssetOrArchivePathName, out var path))
                                            return new PropertyValue(new FileAsset(path));

                                        if (TryGetStringValue(structValue.Fields, Constants.AssetOrArchiveUriName, out var uri))
                                            return new PropertyValue(new RemoteAsset(uri));

                                        if (TryGetStringValue(structValue.Fields, Constants.AssetTextName, out var text))
                                            return new PropertyValue(new StringAsset(text));

                                        throw new InvalidOperationException("Value was marked as Asset, but did not conform to required shape.");
                                    }
                                case Constants.SpecialArchiveSig:
                                    {
                                        if (TryGetStringValue(structValue.Fields, Constants.AssetOrArchivePathName, out var path))
                                            return new PropertyValue(new FileArchive(path));

                                        if (TryGetStringValue(structValue.Fields, Constants.AssetOrArchiveUriName, out var uri))
                                            return new PropertyValue(new RemoteArchive(uri));

                                        if (structValue.Fields.TryGetValue(Constants.ArchiveAssetsName, out var assetsValue))
                                        {
                                            if (assetsValue.KindCase == Value.KindOneofCase.StructValue)
                                            {
                                                var assets = ImmutableDictionary.CreateBuilder<string, AssetOrArchive>();
                                                foreach (var (name, val) in assetsValue.StructValue.Fields)
                                                {
                                                    var innerAssetOrArchive = Unmarshal(val, inputDependencies);
                                                    if (innerAssetOrArchive.AssetValue != null)
                                                    {
                                                        assets[name] = innerAssetOrArchive.AssetValue;
                                                    }
                                                    else if (innerAssetOrArchive.ArchiveValue != null)
                                                    {
                                                        assets[name] = innerAssetOrArchive.ArchiveValue;
                                                    }
                                                    else
                                                    {
                                                        throw new InvalidOperationException("AssetArchive contained an element that wasn't itself an Asset or Archive.");
                                                    }
                                                }

                                                return new PropertyValue(new AssetArchive(assets.ToImmutable()));
                                            }
                                        }

                                        throw new InvalidOperationException("Value was marked as Archive, but did not conform to required shape.");
                                    }
                                case Constants.SpecialResourceSig:
                                    {
                                        if (!TryGetStringValue(structValue.Fields, Constants.UrnPropertyName, out var urn))
                                        {
                                            throw new InvalidOperationException("Value was marked as a Resource, but did not conform to required shape.");
                                        }

                                        if (!TryGetStringValue(structValue.Fields, Constants.ResourceVersionName, out var version))
                                        {
                                            version = "";
                                        }

                                        if (!structValue.Fields.TryGetValue(Constants.IdPropertyName, out var id))
                                        {
                                            throw new InvalidOperationException("Value was marked as a Resource, but did not conform to required shape.");
                                        }

<<<<<<< HEAD
                                        return new PropertyValue(new ResourceReference(new UrnValue(urn), Unmarshal(id, inputDependencies), version));
=======
                                        return new PropertyValue(new ResourceReference(new Urn(urn), Unmarshal(id), version));
>>>>>>> 86acdc0c
                                    }
                                case Constants.SpecialOutputValueSig:
                                    {
                                        PropertyValue? element = null;
                                        if (structValue.Fields.TryGetValue(Constants.ValueName, out var knownElement))
                                        {
                                            element = Unmarshal(knownElement, inputDependencies);
                                        }
                                        var secret = false;
                                        if (structValue.Fields.TryGetValue(Constants.SecretName, out var v))
                                        {
                                            if (v.KindCase == Value.KindOneofCase.BoolValue)
                                            {
                                                secret = v.BoolValue;
                                            }
                                            else
                                            {
                                                throw new InvalidOperationException("Value was marked as an Output, but did not conform to required shape.");
                                            }
                                        }

<<<<<<< HEAD
                                        var dependenciesBuilder = ImmutableArray.CreateBuilder<UrnValue>();
                                        if (inputDependencies != null)
                                        {
                                            dependenciesBuilder.AddRange(inputDependencies);
                                        }
=======
                                        var dependenciesBuilder = ImmutableArray.CreateBuilder<Urn>();
>>>>>>> 86acdc0c
                                        if (structValue.Fields.TryGetValue(Constants.DependenciesName, out var dependencies))
                                        {
                                            if (dependencies.KindCase == Value.KindOneofCase.ListValue)
                                            {
                                                foreach (var dependency in dependencies.ListValue.Values)
                                                {
                                                    if (dependency.KindCase == Value.KindOneofCase.StringValue)
                                                    {
<<<<<<< HEAD
                                                        dependenciesBuilder.Add(new UrnValue(dependency.StringValue));
=======
                                                        dependenciesBuilder.Add(new Urn(dependency.StringValue));
>>>>>>> 86acdc0c
                                                    }
                                                    else
                                                    {
                                                        throw new InvalidOperationException("Value was marked as an Output, but did not conform to required shape.");
                                                    }
                                                }
                                            }
                                            else
                                            {
                                                throw new InvalidOperationException("Value was marked as an Output, but did not conform to required shape.");
                                            }
                                        }

                                        var output = new OutputReference(element, dependenciesBuilder.ToImmutable());

                                        if (secret)
                                        {
                                            return new PropertyValue(new PropertyValue(output));
                                        }
                                        else
                                        {
                                            return new PropertyValue(output);
                                        }
                                    }

                                default:
                                    throw new InvalidOperationException($"Unrecognized special signature: {sig}");
                            }
                        }
                        else
                        {
                            // Just a plain object
                            var builder = ImmutableDictionary.CreateBuilder<string, PropertyValue>();
                            foreach (var item in structValue.Fields)
                            {
                                builder.Add(item.Key, Unmarshal(item.Value, inputDependencies));
                            }
                            return new PropertyValue(builder.ToImmutable());
                        }
                    }

                case Value.KindOneofCase.None:
                default:
                    throw new InvalidOperationException($"Unexpected grpc value: {value}");
            }
        }

        internal static Struct Marshal(IDictionary<string, PropertyValue> properties)
        {
            return Marshal(properties, out _);
        }

        internal static Struct Marshal(IDictionary<string, PropertyValue> properties, out IDictionary<string, ISet<UrnValue>> dependencies)
        {
            var result = new Struct();
            dependencies = new MapField<string, ISet<UrnValue>>();
            foreach (var item in properties)
            {
                var valueWithDependencies = Marshal(item.Value);
                result.Fields[item.Key] = valueWithDependencies.Value;
                if (valueWithDependencies.Dependencies != null)
                {
                    dependencies[item.Key] = valueWithDependencies.Dependencies;
                }
            }

            return result;
        }

        private static Value MarshalAsset(Asset asset)
        {
            var result = new Struct();
            result.Fields[Constants.SpecialSigKey] = Value.ForString(Constants.SpecialAssetSig);
            result.Fields[asset.PropName] = Value.ForString((string)asset.Value);
            return Value.ForStruct(result);
        }

        private static Value MarshalArchive(Archive archive)
        {
            var result = new Struct();
            result.Fields[Constants.SpecialSigKey] = Value.ForString(Constants.SpecialAssetSig);

            if (archive.Value is string str)
            {
                result.Fields[archive.PropName] = Value.ForString(str);
            }
            else
            {
                var inner = (ImmutableDictionary<string, AssetOrArchive>)archive.Value;
                var innerStruct = new Struct();
                foreach (var item in inner)
                {
                    innerStruct.Fields[item.Key] = MarshalAssetOrArchive(item.Value);
                }

                result.Fields[archive.PropName] = Value.ForStruct(innerStruct);
            }

            return Value.ForStruct(result);
        }

        private static Value MarshalAssetOrArchive(AssetOrArchive assetOrArchive)
        {
            if (assetOrArchive is Asset asset)
            {
                return MarshalAsset(asset);
            }
            else if (assetOrArchive is Archive archive)
            {
                return MarshalArchive(archive);
            }

            throw new InvalidOperationException("Internal error, AssetOrArchive was neither an Asset or Archive");
        }

        private static ValueWithDependencies MarshalOutput(OutputReference output, bool secret)
        {
            var result = new Struct();
            result.Fields[Constants.SpecialSigKey] = Value.ForString(Constants.SpecialOutputValueSig);
            ISet<UrnValue>? valueDependencies = null;
            if (output.Value != null)
            {
                (var value, valueDependencies) = Marshal(output.Value);
                result.Fields[Constants.ValueName] = value;
            }

            ISet<UrnValue> mergedDependencies;
            if (valueDependencies is { Count: > 0 })
            {
                mergedDependencies = output.Dependencies.Concat(valueDependencies).ToHashSet();
            }
            else
            {
                mergedDependencies = output.Dependencies.ToHashSet();
            }

            var dependencies = new Value[mergedDependencies.Count];
            var i = 0;
            foreach (var dependency in mergedDependencies)
            {
                dependencies[i++] = Value.ForString(dependency);
            }

            result.Fields[Constants.DependenciesName] = Value.ForList(dependencies);
            result.Fields[Constants.SecretName] = Value.ForBool(secret);

            return new ValueWithDependencies
            {
                Value = Value.ForStruct(result),
                Dependencies = mergedDependencies.Count > 0 ? mergedDependencies : null
            };
        }

        internal static ValueWithDependencies Marshal(PropertyValue value)
        {
            return value.Match<ValueWithDependencies>(
                () => Value.ForNull(),
                b => Value.ForBool(b),
                n => Value.ForNumber(n),
                s => Value.ForString(s),
                a =>
                {
                    var result = new Value[a.Length];
                    var dependencyUrns = new HashSet<UrnValue>();
                    for (int i = 0; i < a.Length; ++i)
                    {
                        var (marshalledValue, dependencies) = Marshal(a[i]);
                        result[i] = marshalledValue;
                        if (dependencies != null)
                        {
                            dependencyUrns.AddRange(dependencies);
                        }
                    }

                    return new ValueWithDependencies(Value.ForList(result),
                        dependencyUrns.Count > 0 ? dependencyUrns : null);
                },
                o =>
                {
                    var result = new Struct();
                    var dependencyUrns = new HashSet<UrnValue>();
                    foreach (var item in o)
                    {
                        var (marshalledValue, dependencies) = Marshal(item.Value);
                        result.Fields[item.Key] = marshalledValue;
                        if (dependencies != null)
                        {
                            dependencyUrns.AddRange(dependencies);
                        }
                    }

                    return new ValueWithDependencies(Value.ForStruct(result),
                        dependencyUrns.Count > 0 ? dependencyUrns : null);
                },
                asset => MarshalAsset(asset),
                archive => MarshalArchive(archive),
                secret =>
                {
                    // Special case if our secret value is an output
                    if (secret.OutputValue != null)
                    {
                        return MarshalOutput(secret.OutputValue.Value, true);
                    }

                    var result = new Struct();
                    result.Fields[Constants.SpecialSigKey] = Value.ForString(Constants.SpecialSecretSig);
                    var (secretValue, dependencies) = Marshal(secret);
                    result.Fields[Constants.ValueName] = secretValue;
                    return new ValueWithDependencies(Value.ForStruct(result), dependencies);
                },
                resource =>
                {
                    var result = new Struct();
                    result.Fields[Constants.SpecialSigKey] = Value.ForString(Constants.SpecialResourceSig);
                    result.Fields[Constants.UrnPropertyName] = Value.ForString(resource.URN);
                    var (propertyName, dependencies) = Marshal(resource.Id);
                    result.Fields[Constants.IdPropertyName] = propertyName;
                    if (resource.PackageVersion != "")
                    {
                        result.Fields[Constants.ResourceVersionName] = Value.ForString(resource.PackageVersion);
                    }

                    return new ValueWithDependencies(Value.ForStruct(result), dependencies);
                },
                output => MarshalOutput(output, false),
                () => Value.ForString(Constants.UnknownValue)
            );
        }

        internal readonly struct ValueWithDependencies
        {
            public Value Value { get; init; }
            public ISet<UrnValue>? Dependencies { get; init; }

            public ValueWithDependencies(Value value, ISet<UrnValue>? dependencies)
            {
                Value = value;
                Dependencies = dependencies;
            }

            public static implicit operator ValueWithDependencies(Value value)
            {
                return new ValueWithDependencies()
                {
                    Value = value
                };
            }

            public void Deconstruct(out Value value, out ISet<UrnValue>? dependencies)
            {
                value = Value;
                dependencies = Dependencies;
            }
        }
    }
}<|MERGE_RESOLUTION|>--- conflicted
+++ resolved
@@ -29,19 +29,11 @@
 
     public readonly struct ResourceReference : IEquatable<ResourceReference>
     {
-<<<<<<< HEAD
-        public readonly UrnValue URN;
-        public readonly PropertyValue Id;
-        public readonly string PackageVersion;
-
-        public ResourceReference(UrnValue urn, PropertyValue id, string version)
-=======
         public readonly Urn URN;
         public readonly PropertyValue Id;
         public readonly string PackageVersion;
 
         public ResourceReference(Urn urn, PropertyValue id, string version)
->>>>>>> 86acdc0c
         {
             URN = urn;
             Id = id;
@@ -81,15 +73,9 @@
     public readonly struct OutputReference : IEquatable<OutputReference>
     {
         public readonly PropertyValue? Value;
-<<<<<<< HEAD
-        public readonly ImmutableArray<UrnValue> Dependencies;
-
-        public OutputReference(PropertyValue? value, ImmutableArray<UrnValue> dependencies)
-=======
         public readonly ImmutableArray<Urn> Dependencies;
 
         public OutputReference(PropertyValue? value, ImmutableArray<Urn> dependencies)
->>>>>>> 86acdc0c
         {
             Value = value;
             Dependencies = dependencies;
@@ -591,19 +577,19 @@
             return false;
         }
 
-        internal static ImmutableDictionary<string, PropertyValue> Unmarshal(Struct properties, IDictionary<string, ISet<UrnValue>>? inputDependencies = default)
+        internal static ImmutableDictionary<string, PropertyValue> Unmarshal(Struct properties, IDictionary<string, ISet<Urn>>? inputDependencies = default)
         {
             var builder = ImmutableDictionary.CreateBuilder<string, PropertyValue>();
             foreach (var item in properties.Fields)
             {
-                ISet<UrnValue>? dependencies = null;
+                ISet<Urn>? dependencies = null;
                 inputDependencies?.TryGetValue(item.Key, out dependencies);
                 builder.Add(item.Key, Unmarshal(item.Value, dependencies));
             }
             return builder.ToImmutable();
         }
 
-        internal static PropertyValue Unmarshal(Value value, ISet<UrnValue>? inputDependencies)
+        internal static PropertyValue Unmarshal(Value value, ISet<Urn>? inputDependencies)
         {
             switch (value.KindCase)
             {
@@ -714,11 +700,7 @@
                                             throw new InvalidOperationException("Value was marked as a Resource, but did not conform to required shape.");
                                         }
 
-<<<<<<< HEAD
-                                        return new PropertyValue(new ResourceReference(new UrnValue(urn), Unmarshal(id, inputDependencies), version));
-=======
-                                        return new PropertyValue(new ResourceReference(new Urn(urn), Unmarshal(id), version));
->>>>>>> 86acdc0c
+                                        return new PropertyValue(new ResourceReference(new Urn(urn), Unmarshal(id, inputDependencies), version));
                                     }
                                 case Constants.SpecialOutputValueSig:
                                     {
@@ -740,15 +722,11 @@
                                             }
                                         }
 
-<<<<<<< HEAD
-                                        var dependenciesBuilder = ImmutableArray.CreateBuilder<UrnValue>();
+                                        var dependenciesBuilder = ImmutableArray.CreateBuilder<Urn>();
                                         if (inputDependencies != null)
                                         {
                                             dependenciesBuilder.AddRange(inputDependencies);
                                         }
-=======
-                                        var dependenciesBuilder = ImmutableArray.CreateBuilder<Urn>();
->>>>>>> 86acdc0c
                                         if (structValue.Fields.TryGetValue(Constants.DependenciesName, out var dependencies))
                                         {
                                             if (dependencies.KindCase == Value.KindOneofCase.ListValue)
@@ -757,11 +735,7 @@
                                                 {
                                                     if (dependency.KindCase == Value.KindOneofCase.StringValue)
                                                     {
-<<<<<<< HEAD
-                                                        dependenciesBuilder.Add(new UrnValue(dependency.StringValue));
-=======
                                                         dependenciesBuilder.Add(new Urn(dependency.StringValue));
->>>>>>> 86acdc0c
                                                     }
                                                     else
                                                     {
@@ -814,10 +788,10 @@
             return Marshal(properties, out _);
         }
 
-        internal static Struct Marshal(IDictionary<string, PropertyValue> properties, out IDictionary<string, ISet<UrnValue>> dependencies)
+        internal static Struct Marshal(IDictionary<string, PropertyValue> properties, out IDictionary<string, ISet<Urn>> dependencies)
         {
             var result = new Struct();
-            dependencies = new MapField<string, ISet<UrnValue>>();
+            dependencies = new MapField<string, ISet<Urn>>();
             foreach (var item in properties)
             {
                 var valueWithDependencies = Marshal(item.Value);
@@ -881,14 +855,14 @@
         {
             var result = new Struct();
             result.Fields[Constants.SpecialSigKey] = Value.ForString(Constants.SpecialOutputValueSig);
-            ISet<UrnValue>? valueDependencies = null;
+            ISet<Urn>? valueDependencies = null;
             if (output.Value != null)
             {
                 (var value, valueDependencies) = Marshal(output.Value);
                 result.Fields[Constants.ValueName] = value;
             }
 
-            ISet<UrnValue> mergedDependencies;
+            ISet<Urn> mergedDependencies;
             if (valueDependencies is { Count: > 0 })
             {
                 mergedDependencies = output.Dependencies.Concat(valueDependencies).ToHashSet();
@@ -925,7 +899,7 @@
                 a =>
                 {
                     var result = new Value[a.Length];
-                    var dependencyUrns = new HashSet<UrnValue>();
+                    var dependencyUrns = new HashSet<Urn>();
                     for (int i = 0; i < a.Length; ++i)
                     {
                         var (marshalledValue, dependencies) = Marshal(a[i]);
@@ -942,7 +916,7 @@
                 o =>
                 {
                     var result = new Struct();
-                    var dependencyUrns = new HashSet<UrnValue>();
+                    var dependencyUrns = new HashSet<Urn>();
                     foreach (var item in o)
                     {
                         var (marshalledValue, dependencies) = Marshal(item.Value);
@@ -994,9 +968,9 @@
         internal readonly struct ValueWithDependencies
         {
             public Value Value { get; init; }
-            public ISet<UrnValue>? Dependencies { get; init; }
-
-            public ValueWithDependencies(Value value, ISet<UrnValue>? dependencies)
+            public ISet<Urn>? Dependencies { get; init; }
+
+            public ValueWithDependencies(Value value, ISet<Urn>? dependencies)
             {
                 Value = value;
                 Dependencies = dependencies;
@@ -1010,7 +984,7 @@
                 };
             }
 
-            public void Deconstruct(out Value value, out ISet<UrnValue>? dependencies)
+            public void Deconstruct(out Value value, out ISet<Urn>? dependencies)
             {
                 value = Value;
                 dependencies = Dependencies;
