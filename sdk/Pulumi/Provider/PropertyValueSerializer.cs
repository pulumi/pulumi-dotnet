using System;
using System.Collections;
using System.Collections.Generic;
using System.Collections.Immutable;
using System.Linq;
using System.Reflection;
using System.Threading.Tasks;
using Pulumi.Serialization;

namespace Pulumi.Experimental.Provider
{
    [Obsolete("PropertyValueSerializer is highly experimental, and the shape of the API may be removed or changed at any time. Use at your own risk")]
    public class PropertyValueSerializer
    {
        string CamelCase(string input) =>
            input.Length > 1
                ? input.Substring(0, 1).ToLowerInvariant() + input.Substring(1)
                : input.ToLowerInvariant();

        private object? DeserializeObject(ImmutableDictionary<string, PropertyValue> inputs, Type targetType, string[] path)
        {
            var properties = targetType.GetProperties(BindingFlags.Instance | BindingFlags.Public);

            var objectShape =
                properties.Select(property => new
                {
                    propertyName = PropertyName(property),
                    propertyType = property.PropertyType
                }).ToArray();

            var candidateConstructors = new List<ConstructorInfo>();
            ConstructorInfo? parameterlessConstructor = null;
            foreach (var constructor in targetType.GetConstructors())
            {
                var parameters = constructor.GetParameters();
                if (parameters.Length == 0)
                {
                    parameterlessConstructor = constructor;
                    continue;
                }

                // parameters match the shape of the type when all the parameters
                // have a corresponding property with the same name and type
                var parametersMatchShape = parameters.All(param =>
                {
                    return objectShape.Any(property =>
                        param.Name == CamelCase(property.propertyName)
                        && param.ParameterType == property.propertyType);
                });

                // the shape of the type matches the parameters of the constructor
                // when all the properties either have a corresponding parameter
                // or doesn't have a corresponding parameter but is nullable
                var shapeMatchesParameters = objectShape.All(property =>
                {
                    foreach (var param in parameters)
                    {
                        if (param.Name == CamelCase(property.propertyName) && param.ParameterType == property.propertyType)
                        {
                            return true;
                        }
                    }

                    return IsNullable(property.propertyType);
                });

                if (parametersMatchShape && shapeMatchesParameters)
                {
                    candidateConstructors.Add(constructor);
                }
            }

            var constructorWithMatchingParameters =
                candidateConstructors
                    .FirstOrDefault(ctor =>
                    {
                        var parameters = ctor.GetParameters();
                        var parameterCountMatches = parameters.Length == inputs.Count;
                        var parameterNamesMatch = parameters.All(param =>
                        {
                            var parameterName = param.Name ?? "";
                            return inputs.ContainsKey(parameterName);
                        });

                        return parameterCountMatches && parameterNamesMatch;
                    });

            if (constructorWithMatchingParameters != null)
            {
                var parameters = constructorWithMatchingParameters.GetParameters();
                var deserializedParameters = parameters.Select(parameter =>
                {
                    var parameterName = parameter.Name ?? "";
                    var parameterValue = inputs.GetValueOrDefault(parameterName, PropertyValue.Null);
                    var parameterPath = path.Append($"param({parameterName})").ToArray();
                    var value = DeserializeValue(parameterValue, parameter.ParameterType, parameterPath);
                    if (value == null && !IsNullable(parameter.ParameterType))
                    {
                        throw new InvalidOperationException(
                            $"Could not deserialize parameter {parameterName} of type {parameter.ParameterType.Name} " +
                            $"at path [{string.Join(", ", parameterPath)}]");
                    }

                    return value;
                });

                return constructorWithMatchingParameters.Invoke(deserializedParameters.ToArray());
            }

            object? instance =
                parameterlessConstructor != null
                    ? parameterlessConstructor.Invoke(Array.Empty<object>())
                    : Activator.CreateInstance(targetType);

            foreach (var property in properties)
            {
                var propertyName = PropertyName(property);
                var propertyPath = path.Append(propertyName).ToArray();
                if (inputs.TryGetValue(propertyName, out var value))
                {
                    var deserializedValue = DeserializeValue(value, property.PropertyType, propertyPath);
                    property.SetValue(instance, deserializedValue);
                }
                else
                {
                    var maybeDeserializedEmptyValue = DeserializeValue(PropertyValue.Null, property.PropertyType, propertyPath);
                    // we couldn't find the corresponding property value in the inputs given
                    // that is alright if the property is optional (i.e. the type is nullable)
                    // otherwise we throw an error
                    if (!IsNullable(property.PropertyType) && maybeDeserializedEmptyValue == null)
                    {
                        // TODO: implement a proper exception type that includes the type info, errors and property value
                        var errorPath = "[" + string.Join(", ", propertyPath) + "]";
                        throw new InvalidOperationException(
                            $"Could not deserialize object of type {targetType.Name}, missing required property {propertyName} at {errorPath}");
                    }

                    property.SetValue(instance, maybeDeserializedEmptyValue);
                }
            }

            return instance;
        }

        private bool IsNullable(Type type)
        {
            return !type.IsValueType || (type.IsGenericType && type.GetGenericTypeDefinition() == typeof(Nullable<>));
        }

        private string PropertyName(PropertyInfo property)
        {
            var propertyName = property.Name;
            var inputAttribute =
                property
                    .GetCustomAttributes(typeof(InputAttribute))
                    .FirstOrDefault();

            if (inputAttribute is InputAttribute input && !string.IsNullOrWhiteSpace(input.Name))
            {
                propertyName = input.Name;
            }

            var outputAttribute =
                property
                    .GetCustomAttributes(typeof(OutputAttribute))
                    .FirstOrDefault();

            if (outputAttribute is OutputAttribute output && !string.IsNullOrWhiteSpace(output.Name))
            {
                propertyName = output.Name;
            }

            return propertyName;
        }

        public async Task<PropertyValue> Serialize<T>(T value)
        {
            if (value == null)
            {
                return PropertyValue.Null;
            }

            var targetType = value.GetType();
            switch (value)
            {
                case string stringValue:
                    return new PropertyValue(stringValue);
                case int integer:
                    return new PropertyValue(integer);
                case bool boolean:
                    return new PropertyValue(boolean);
                case double number:
                    return new PropertyValue(number);
                case float number:
                    return new PropertyValue(number);
                case decimal number:
                    return new PropertyValue(Convert.ToDouble(number));
                case byte number:
                    return new PropertyValue(number);
                case uint number:
                    return new PropertyValue(number);
                case short number:
                    return new PropertyValue(number);
                case ushort number:
                    return new PropertyValue(number);
                case long number:
                    return new PropertyValue(number);
                case ulong number:
                    return new PropertyValue(number);
                case Asset asset:
                    return new PropertyValue(asset);
                case Archive archive:
                    return new PropertyValue(archive);
                case PropertyValue propertyValue:
                    return propertyValue;
            }

            if (targetType.IsGenericType && targetType.GetGenericTypeDefinition() == typeof(Nullable<>))
            {
                var valueField = targetType.GetField("Value")?.GetValue(value);
                return await Serialize(valueField);
            }

            if (value is IDictionary dictionary)
            {
                var propertyObject = ImmutableDictionary.CreateBuilder<string, PropertyValue>();
                foreach (var pair in dictionary)
                {
                    if (pair is DictionaryEntry keyValuePair && keyValuePair.Key is string key)
                    {
                        var serializedValue = await Serialize(keyValuePair.Value);
                        propertyObject.Add(key, serializedValue);
                    }
                }

                return new PropertyValue(propertyObject.ToImmutableDictionary());
            }

            if (value is IEnumerable enumerable)
            {
                var elements = ImmutableArray.CreateBuilder<PropertyValue>();

                if (value is IList list && Serializer.InitializedByDefault(list))
                {
                    return new PropertyValue(elements.ToImmutableArray());
                }

                foreach (var element in enumerable)
                {
                    var item = await Serialize(element);
                    elements.Add(item);
                }

                return new PropertyValue(elements.ToImmutableArray());
            }

            if (targetType.IsEnum)
            {
                var enumValue = Convert.ToInt32(value);
                return new PropertyValue(enumValue);
            }

            if (value is IInput input)
            {
                return await SerializeOutput<T>(input.ToOutput());
            }

            if (value is IOutput output)
            {
                return await SerializeOutput<T>(output);
            }

            if (value is InputArgs inputArgs)
            {
                var inputsMap = await inputArgs.ToDictionaryAsync().ConfigureAwait(false);
                return await Serialize(inputsMap);
            }

            if (targetType.IsClass || targetType.IsValueType)
            {
                var propertyObject = ImmutableDictionary.CreateBuilder<string, PropertyValue>();
                foreach (var property in targetType.GetProperties())
                {
                    var propertyName = PropertyName(property);
                    var propertyValue = property.GetValue(value);
                    var serializedProperty = await Serialize(propertyValue);
                    propertyObject.Add(propertyName, serializedProperty);
                }

                return new PropertyValue(propertyObject.ToImmutableDictionary());
            }

            return PropertyValue.Null;
        }

        private async Task<PropertyValue> SerializeOutput<T>(IOutput output)
        {
            var data = await output.GetDataAsync().ConfigureAwait(false);
            if (!data.IsKnown)
            {
                return PropertyValue.Computed;
            }

            var outputValue = await Serialize(data.Value);
            var dependantResources = ImmutableArray.CreateBuilder<Urn>();
            foreach (var resource in data.Resources)
            {
                var urn = await resource.Urn.GetValueAsync("").ConfigureAwait(false);
                dependantResources.Add(new Urn(urn));
            }

            var outputProperty = new PropertyValue(new OutputReference(
                value: outputValue,
                dependencies: dependantResources.ToImmutableArray()));

            if (data.IsSecret)
            {
                return new PropertyValue(outputProperty);
            }

            return outputProperty;
        }

        private string DeserializationError(
            PropertyValueType expected,
            PropertyValueType actual,
            Type targetType,
            string[] path)
        {
            if (path.Length == 1 && path[0] == "$")
            {
                return $"Error while deserializing value of type {targetType.Name} from property value of type {actual}. "
                       + $"Expected {expected} instead.";
            }

            var propertyPath = $"[" + string.Join(", ", path) + "]";
            return $"Error while deserializing value of type {targetType.Name} from property value of type {actual}. "
                   + $"Expected {expected} instead at path {propertyPath}.";
        }

        public Task<T> Deserialize<T>(PropertyValue value)
        {
            var rootPath = new[] { "$" };
            var deserialized = DeserializeValue(value, typeof(T), rootPath);
            if (deserialized is T deserializedValue)
            {
                return Task.FromResult(deserializedValue);
            }

            throw new InvalidOperationException($"Could not deserialize value of type {typeof(T).Name}");
        }

        private object? DeserializeValue(PropertyValue value, Type targetType, string[] path)
        {
            void ThrowTypeMismatchError(PropertyValueType expectedType)
            {
                var error = DeserializationError(
                    expected: expectedType,
                    actual: value.Type,
                    targetType: targetType,
                    path: path);

                throw new InvalidOperationException(error);
            }

            if (targetType == typeof(PropertyValue))
            {
                return value;
            }

            if (IsNullable(targetType))
            {
                if (value.IsNull)
                {
                    return null;
                }

                if (targetType.IsGenericType && targetType.GetGenericTypeDefinition() == typeof(Nullable<>))
                {
                    var elementType = targetType.GetGenericArguments()[0];
                    return Activator.CreateInstance(
                        type: targetType,
                        args: new[] { DeserializeValue(value, elementType, path) });
                }
            }

            if (targetType.IsGenericType && targetType.GetGenericTypeDefinition() == typeof(InputList<>))
            {
                // change InputList<T> to Output<ImmutableArray<T>> and deserialize
                var elementType = targetType.GetGenericArguments()[0];
                var listType = typeof(ImmutableArray<>).MakeGenericType(elementType);
                var outputListType = typeof(Output<>).MakeGenericType(listType);
                var outputList = DeserializeValue(value, outputListType, path);
                var fromOutputList = targetType.GetMethod(
                    "op_Implicit",
                    types: new[] { outputListType })!;

                return fromOutputList.Invoke(null, new[] { outputList });
            }

            if (targetType.IsGenericType && targetType.GetGenericTypeDefinition() == typeof(InputMap<>))
            {
                // change InputMap<T> to Output<ImmutableDictionary<string, T>> and deserialize
                var valueType = targetType.GetGenericArguments()[0];
                var dictionaryType = typeof(ImmutableDictionary<,>).MakeGenericType(typeof(string), valueType);
                var outputMapType = typeof(Output<>).MakeGenericType(dictionaryType);
                var outputDictionary = DeserializeValue(value, outputMapType, path);
                var fromOutputMap = targetType.GetMethod(
                    "op_Implicit",
                    types: new[] { outputMapType })!;

                return fromOutputMap.Invoke(null, new[] { outputDictionary });
            }

            if (targetType.IsGenericType && targetType.GetGenericTypeDefinition() == typeof(Output<>))
            {
                // deserialize as Input<T> and then convert to Output<T>
                var elementType = targetType.GetGenericArguments()[0];
                var inputType = typeof(Input<>).MakeGenericType(elementType);
                var input = DeserializeValue(value, inputType, path);
                var toOutputMethod =
                    typeof(InputExtensions)
                        .GetMethod("ToOutput", BindingFlags.Public | BindingFlags.Static)!
                        .MakeGenericMethod(elementType);
                return toOutputMethod.Invoke(null, new[] { input });
            }

            if (targetType.IsGenericType && targetType.GetGenericTypeDefinition() == typeof(Input<>))
            {
                var elementType = targetType.GetGenericArguments()[0];
                var outputDataType = typeof(OutputData<>).MakeGenericType(elementType);
                var createOutputData = outputDataType.GetConstructor(new[]
                {
                    typeof(ImmutableHashSet<Resource>),
                    elementType,
                    typeof(bool),
                    typeof(bool)
                });

                if (createOutputData == null)
                {
                    throw new InvalidOperationException(
                        $"Could not find constructor for type OutputData<T> with parameters " +
                        $"{nameof(ImmutableHashSet<Resource>)}, {elementType.Name}, bool, bool");
                }

                var createOutputMethod =
                    typeof(Output<>)
                        .MakeGenericType(elementType)
                        .GetConstructors(BindingFlags.NonPublic | BindingFlags.Instance)
                        .First(ctor =>
                        {
                            // expected parameter type == Task<OutputData<T>>
                            var parameters = ctor.GetParameters();
                            return parameters.Length == 1 &&
                                   parameters[0].ParameterType == typeof(Task<>).MakeGenericType(outputDataType);
                        })!;

                object CreateOutput(object? outputData)
                {
                    var fromResultMethod =
                        typeof(Task)
                            .GetMethod("FromResult")!
                            .MakeGenericMethod(outputDataType)!;

                    return createOutputMethod.Invoke(new[]
                    {
                        fromResultMethod.Invoke(null, new [] { outputData })
                    });
                }

                object CreateInput(object? outputData)
                {
                    var newInputCtor =
                        typeof(Input<>)
                            .MakeGenericType(elementType!)
                            .GetConstructors(BindingFlags.NonPublic | BindingFlags.Instance)
                            .First(ctor =>
                            {
                                var parameters = ctor.GetParameters();
                                return parameters.Length == 1
                                       && parameters[0].ParameterType == typeof(Output<>).MakeGenericType(elementType);
                            });

                    return newInputCtor.Invoke(new[] { CreateOutput(outputData) });
                }

                var unknownOutputData = createOutputData.Invoke(new object?[]
                {
                    ImmutableHashSet<Resource>.Empty, // resources
                    null, // value
                    false, // isKnown
                    false // isSecret
                });

                var unknownOutput = CreateInput(unknownOutputData);

                if (value.IsComputed)
                {
                    return unknownOutput;
                }

<<<<<<< HEAD
                object GetOutputData(ImmutableHashSet<Resource>.Builder resources,  PropertyValue propertyValue, bool isSecret)
=======
                object GetOutputData(ImmutableHashSet<Resource>.Builder resources, PropertyValue propertyValue, bool isSecret)
>>>>>>> 13e3994c
                {
                    object? deserializeValue = null;
                    var isKnown = false;
                    if (!propertyValue.IsComputed)
                    {
                        deserializeValue = DeserializeValue(propertyValue, elementType, path);
                        isKnown = true;
                    }

                    var outputData = createOutputData.Invoke(new object?[]
                    {
                        resources.ToImmutable(),
                        deserializeValue,
                        isKnown,
                        isSecret
                    });
                    return outputData;
                }

                if (value.TryGetSecret(out var secretValue))
                {
                    if (secretValue.IsComputed)
                    {
                        return unknownOutput;
                    }

                    if (secretValue.TryGetOutput(out var secretOutput) && secretOutput.Value != null)
                    {
                        // here we have Secret(Output(...)) being deserialized into Input<T>
                        // deserialize the inner Output(...) into Input<T> then mark the output as secret
                        var resources = ImmutableHashSet.CreateBuilder<Resource>();
                        foreach (var dependencyUrn in secretOutput.Dependencies)
                        {
                            resources.Add(new DependencyResource(dependencyUrn));
                        }

                        var outputData = GetOutputData(resources, secretOutput.Value, true);

                        return CreateInput(outputData);
                    }

                    var deserializedValue = DeserializeValue(secretValue, elementType, path);
                    // Create OutputData<T>
                    var secretOutputData = createOutputData.Invoke(new object?[]
                    {
                        ImmutableHashSet<Resource>.Empty, // resources
                        deserializedValue, // value
                        true, // isKnown
                        true // isSecret
                    });

                    // return Output<T>
                    return CreateInput(secretOutputData);
                }

                if (value.TryGetOutput(out var outputValue) && outputValue.Value != null)
                {
                    var secret = false;
                    var innerOutputValue = outputValue.Value;

                    if (outputValue.Value.TryGetSecret(out var secretOutputValue))
                    {
                        // here we have Output(Secret(...)) being deserialized into Input<T>
                        innerOutputValue = secretOutputValue;
                        secret = true;
                    }

                    var resources = ImmutableHashSet.CreateBuilder<Resource>();
                    foreach (var dependencyUrn in outputValue.Dependencies)
                    {
                        resources.Add(new DependencyResource(dependencyUrn));
                    }

                    var outputData = GetOutputData(resources, innerOutputValue, secret);

                    return CreateInput(outputData);
                }

                var deserialized = DeserializeValue(value, elementType, path);
                var outputDataValue = createOutputData.Invoke(new object?[]
                {
                    ImmutableHashSet<Resource>.Empty,
                    deserialized,
                    true,
                    false
                });

                return CreateInput(outputDataValue);
            }

            if (targetType == typeof(int))
            {
                if (value.TryGetNumber(out var numberAsInt))
                {
                    return (int)numberAsInt;
                }

                ThrowTypeMismatchError(PropertyValueType.Number);
            }

            if (targetType == typeof(double))
            {
                if (value.TryGetNumber(out var numberAsDouble))
                {
                    return numberAsDouble;
                }

                ThrowTypeMismatchError(PropertyValueType.Number);
            }

            if (targetType == typeof(float))
            {
                if (value.TryGetNumber(out var numberAsFloat))
                {
                    return (float)numberAsFloat;
                }

                ThrowTypeMismatchError(PropertyValueType.Number);
            }

            if (targetType == typeof(decimal))
            {
                if (value.TryGetNumber(out var numberAsDecimal))
                {
                    return Convert.ToDecimal(numberAsDecimal);
                }

                ThrowTypeMismatchError(PropertyValueType.Number);
            }

            if (targetType == typeof(byte))
            {
                if (value.TryGetNumber(out var numberAsByte))
                {
                    return Convert.ToByte(numberAsByte);
                }

                ThrowTypeMismatchError(PropertyValueType.Number);
            }

            if (targetType == typeof(uint))
            {
                if (value.TryGetNumber(out var numberAsUInt32))
                {
                    return Convert.ToUInt32(numberAsUInt32);
                }

                ThrowTypeMismatchError(PropertyValueType.Number);
            }

            if (targetType == typeof(short))
            {
                if (value.TryGetNumber(out var numberAsShort))
                {
                    return Convert.ToInt16(numberAsShort);
                }

                ThrowTypeMismatchError(PropertyValueType.Number);
            }

            if (targetType == typeof(ushort))
            {
                if (value.TryGetNumber(out var numberAsUnsignedShort))
                {
                    return Convert.ToUInt16(numberAsUnsignedShort);
                }

                ThrowTypeMismatchError(PropertyValueType.Number);
            }

            if (targetType == typeof(long))
            {
                if (value.TryGetNumber(out var numberAsLong))
                {
                    return Convert.ToInt64(numberAsLong);
                }

                ThrowTypeMismatchError(PropertyValueType.Number);
            }

            if (targetType == typeof(ulong))
            {
                if (value.TryGetNumber(out var numberAsLong))
                {
                    return Convert.ToUInt64(numberAsLong);
                }

                ThrowTypeMismatchError(PropertyValueType.Number);
            }

            if (targetType == typeof(string))
            {
                if (value.TryGetString(out var stringValue))
                {
                    return stringValue;
                }

                if (value.IsNull)
                {
                    return null;
                }

                ThrowTypeMismatchError(PropertyValueType.String);
            }

            if (targetType.IsEnum)
            {
                if (value.TryGetNumber(out var enumValue))
                {
                    return Enum.ToObject(targetType, Convert.ToInt32(enumValue));
                }

                ThrowTypeMismatchError(PropertyValueType.Number);
            }

            if (targetType == typeof(Asset))
            {
                if (value.TryGetAsset(out var asset))
                {
                    return asset;
                }

                ThrowTypeMismatchError(PropertyValueType.Asset);
            }

            if (targetType == typeof(Archive))
            {
                if (value.TryGetArchive(out var archive))
                {
                    return archive;
                }

                ThrowTypeMismatchError(PropertyValueType.Archive);
            }

            if (targetType == typeof(bool))
            {
                if (value.TryGetBool(out var boolValue))
                {
                    return boolValue;
                }

                ThrowTypeMismatchError(PropertyValueType.Bool);
            }

            if (targetType.IsArray)
            {
                if (value.TryGetArray(out var arrayValue))
                {
                    var elementType = targetType.GetElementType()!;
                    var array = Array.CreateInstance(elementType, arrayValue.Length);
                    for (var i = 0; i < arrayValue.Length; ++i)
                    {
                        var elementPath = path.Append($"index[{i}]").ToArray();
                        var deserialized = DeserializeValue(arrayValue[i], elementType, elementPath);
                        if (deserialized != null || IsNullable(elementType))
                        {
                            array.SetValue(deserialized, i);
                        }
                    }
                    return array;
                }

                ThrowTypeMismatchError(PropertyValueType.Array);
            }

            if (targetType.IsGenericType && targetType.GetGenericTypeDefinition() == typeof(List<>))
            {
                if (value.TryGetArray(out var arrayValue))
                {
                    var elementType = targetType.GetGenericArguments()[0];
                    var list = Activator.CreateInstance(targetType)!;
                    var addMethod = targetType.GetMethod(nameof(List<int>.Add))!;
                    var index = 0;
                    foreach (var item in arrayValue)
                    {
                        var elementPath = path.Append($"index[{index}]").ToArray();
                        var deserialized = DeserializeValue(item, elementType, elementPath);
                        if (deserialized != null || IsNullable(elementType))
                        {
                            addMethod.Invoke(list, new[] { deserialized });
                        }

                        index++;
                    }
                    return list;
                }

                ThrowTypeMismatchError(PropertyValueType.Array);
            }

            if (targetType.IsGenericType && targetType.GetGenericTypeDefinition() == typeof(ImmutableArray<>))
            {
                var builder =
                    typeof(ImmutableArray).GetMethod(nameof(ImmutableArray.CreateBuilder), Array.Empty<Type>())!
                        .MakeGenericMethod(targetType.GenericTypeArguments)
                        .Invoke(obj: null, parameters: null)!;

                if (value.TryGetArray(out var arrayValue))
                {
                    var builderAdd = builder.GetType().GetMethod(nameof(ImmutableArray<int>.Builder.Add))!;
                    var builderToImmutable = builder.GetType().GetMethod(nameof(ImmutableArray<int>.Builder.ToImmutable))!;
                    var elementType = targetType.GetGenericArguments()[0];
                    var index = 0;
                    foreach (var item in arrayValue)
                    {
                        var elementPath = path.Append($"index[{index}]").ToArray();
                        var deserialized = DeserializeValue(item, elementType, elementPath);
                        if (deserialized != null || IsNullable(elementType))
                        {
                            builderAdd.Invoke(builder, new[] { deserialized });
                        }

                        index++;
                    }

                    return builderToImmutable.Invoke(builder, Array.Empty<object>());
                }

                ThrowTypeMismatchError(PropertyValueType.Array);
            }

            if (targetType.IsGenericType && targetType.GetGenericTypeDefinition() == typeof(Dictionary<,>))
            {
                if (value.TryGetObject(out var values))
                {
                    var dictionary = Activator.CreateInstance(targetType);
                    var addMethod =
                        targetType
                            .GetMethods()
                            .First(methodInfo => methodInfo.Name == "Add" && methodInfo.GetParameters().Count() == 2);

                    var valueType = targetType.GenericTypeArguments[1];
                    foreach (var pair in values)
                    {
                        var elementPath = path.Append(pair.Key).ToArray();
                        var deserializedValue = DeserializeValue(pair.Value, valueType, elementPath);
                        if (deserializedValue != null || IsNullable(valueType))
                        {
                            addMethod.Invoke(dictionary, new[] { pair.Key, deserializedValue });
                        }
                    }
                    return dictionary;
                }

                ThrowTypeMismatchError(PropertyValueType.Object);
            }

            if (targetType.IsGenericType && targetType.GetGenericTypeDefinition() == typeof(ImmutableDictionary<,>))
            {
                var builder =
                    typeof(ImmutableDictionary).GetMethod(nameof(ImmutableDictionary.CreateBuilder),
                            Array.Empty<Type>())!
                        .MakeGenericMethod(targetType.GenericTypeArguments)
                        .Invoke(obj: null, parameters: null)!;

                var builderAdd =
                    builder
                        .GetType()
                        .GetMethods()
                        .First(methodInfo => methodInfo.Name == "Add" && methodInfo.GetParameters().Count() == 2);

                var builderToImmutable = builder.GetType()
                    .GetMethod(nameof(ImmutableDictionary<int, int>.Builder.ToImmutable))!;
                var valueType = targetType.GenericTypeArguments[1];

                if (value.TryGetObject(out var values))
                {
                    foreach (var pair in values)
                    {
                        var elementPath = path.Append(pair.Key).ToArray();
                        var deserializedValue = DeserializeValue(pair.Value, valueType, elementPath);
                        if (deserializedValue != null || IsNullable(valueType))
                        {
                            builderAdd.Invoke(builder, new[] { pair.Key, deserializedValue });
                        }
                    }
                    return builderToImmutable.Invoke(builder, Array.Empty<object>());
                }

                ThrowTypeMismatchError(PropertyValueType.Object);
            }

            if (targetType.IsClass || targetType.IsValueType)
            {
                if (value.TryGetObject(out var objectProperties))
                {
                    return DeserializeObject(objectProperties, targetType, path);
                }
            }

            return null;
        }

        internal static async Task<PropertyValue> From(object? data)
        {
            var serializer = new Serializer(excessiveDebugOutput: false);
            var value = await serializer.SerializeAsync(
                prop: data,
                keepResources: true,
                keepOutputValues: true,
                ctx: "");

            return PropertyValue.Unmarshal(Serializer.CreateValue(value), null);
        }

        internal async Task<ImmutableDictionary<string, PropertyValue>> StateFromComponentResource(
            ComponentResource component)
        {
            var state = new Dictionary<string, PropertyValue>();
            var componentType = component.GetType();
            var properties = componentType.GetProperties();
            foreach (var property in properties)
            {
                var outputAttr = property
                    .GetCustomAttributes(typeof(OutputAttribute), false)
                    .FirstOrDefault();

                if (outputAttr is OutputAttribute attr)
                {
                    var propertyName = property.Name;
                    if (!string.IsNullOrWhiteSpace(attr.Name))
                    {
                        propertyName = attr.Name;
                    }

                    var value = property.GetValue(component);
                    if (value != null)
                    {
                        var serialized = await Serialize(value);
                        state.Add(propertyName, serialized);
                    }
                }
            }

            return state.ToImmutableDictionary();
        }
    }
}<|MERGE_RESOLUTION|>--- conflicted
+++ resolved
@@ -500,11 +500,7 @@
                     return unknownOutput;
                 }
 
-<<<<<<< HEAD
-                object GetOutputData(ImmutableHashSet<Resource>.Builder resources,  PropertyValue propertyValue, bool isSecret)
-=======
                 object GetOutputData(ImmutableHashSet<Resource>.Builder resources, PropertyValue propertyValue, bool isSecret)
->>>>>>> 13e3994c
                 {
                     object? deserializeValue = null;
                     var isKnown = false;
